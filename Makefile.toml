env_files = [
    { path = ".env/mainnet.env", profile = "mainnet" },
    { path = ".env/testnet.env", profile = "testnet" },
    { path = ".env/local.env", profile = "local" },
    { path = ".env/custom.env", profile = "custom" },
    { path = ".env/local.env", profile = "development" },
]

[config]
default_to_workspace = false
skip_core_tasks = true

[env]
CARGO = "cargo"
CONTRACT_CARGO_TARGET = "wasm32-unknown-unknown"
SWEEP_DAYS = 30

[tasks.sweep]
category = "Cleanup"
install_crate = "cargo-sweep"
command = "${CARGO}"
args = [
    "sweep",
    "--time",
    "${SWEEP_DAYS}",
]

[tasks.clean-cargo]
category = "Cleanup"
command = "${CARGO}"
args = ["clean"]

[tasks.clean-bin]
category = "Cleanup"
script = '''
rm -Rf bin
'''

[tasks.clean-flow]
category = "Cleanup"
dependencies = [
    "clean-cargo",
    "clean-bin",
]

[tasks.clean]
run_task = "clean-flow"

[tasks.fmt]
category = "Formatting"
command = "${CARGO}"
args = [
    "fmt",
    "--all",
]

[tasks.clippy]
category = "Check"
command = "${CARGO}"
args = [
    "clippy",
    "--all-features",
    "--",
    "-D",
    "warnings",
]

[tasks.clippy-tests]
category = "Check"
command = "${CARGO}"
args = [
    "clippy",
    "--all-features",
    "--tests",
    "--",
    "-D",
    "warnings",
]


[tasks.check-fmt]
category = "Check"
command = "${CARGO}"
args = [
    "fmt",
    "--",
    "--check",
]

[tasks.check]
category = "Check"
dependencies = [
    "check-fmt",
    "clippy",
    "clippy-tests",
]

[tasks.post-contract-build-env]
category = "Tools"
script = '''
echo "Environment:"
echo "    CARGO_MAKE_PROFILE:   ${CARGO_MAKE_PROFILE}"
echo "    IS_PROD:              ${IS_PROD}"
echo "    CARGO_FEATURES:       ${CARGO_FEATURES}"
echo "    WASM_FILE:            ${WASM_FILE}"
echo "    TARGET_DIR:           ${TARGET_DIR}"
echo "    RUSTFLAGS:            ${RUSTFLAGS}"
echo "    Extra build args:     ${RELEASE} ${@}"
'''

[tasks.copy-contract-build]
category = "Post"
command = "cp"
args = [
    "target/wasm32-unknown-unknown/${TARGET_DIR}/aurora_eth_connector.wasm",
    "bin/${WASM_FILE}",
]

[tasks.make-bin-directory]
category = "Post"
command = "mkdir"
args = [
    "-p",
    "bin",
]

[tasks.build-contract]
category = "Build"
command = "${CARGO}"
args = [
    "build",
    "--target",
    "${CONTRACT_CARGO_TARGET}",
    "@@remove-empty(RELEASE)",
    "--no-default-features",
    "--features=${CARGO_FEATURES}",
    "-p",
    "aurora-eth-connector",
    "-Z",
    "avoid-dev-deps",
    "${@}",
]

[tasks.build-test]
condition = { profiles = ["mainnet", "testnet", "custom"] }
env = { "RUSTFLAGS" = "${RUSTC_FLAGS_BUILD}", "CARGO_FEATURES" = "${CARGO_FEATURES_BUILD_TEST}", "WASM_FILE" = "${WASM_FILE_TEST}", "RELEASE" = "--release", "TARGET_DIR" = "release" }
category = "Build"
run_task = "build-contract-flow"

[tasks.build-contract-flow]
category = "Build"
dependencies = [
    "build-contract",
    "make-bin-directory",
    "copy-contract-build",
    "post-contract-build-env",
]

[tasks.build]
condition = { profiles = ["mainnet", "testnet", "localnet", "development", "custom"] }
env = { "RUSTFLAGS" = "${RUSTC_FLAGS_BUILD}", "CARGO_FEATURES" = "${CARGO_FEATURES_BUILD}", "RELEASE" = "--release", "TARGET_DIR" = "release" }
category = "Build"
run_task = "build-contract-flow"

[tasks.build-migration]
condition = { profiles = ["mainnet", "testnet", "localnet", "development", "custom"] }
env = { "RUSTFLAGS" = "${RUSTC_FLAGS_BUILD}", "CARGO_FEATURES" = "${CARGO_FEATURES_BUILD_MIGRATION}", "RELEASE" = "--release", "TARGET_DIR" = "release" }
category = "Build"
run_task = "build-contract-flow"

[tasks.test-workspace]
condition = { profiles = ["mainnet", "testnet", "custom"] }
category = "Test"
command = "${CARGO}"
args = [
    "test",
#    "test_ft_transfer_call_fee_greater_than_amount",
#    "test_ft_transfer_max_value",
<<<<<<< HEAD
    "test_storage_deposit",
=======
#    "test_storage_deposit",
    "test_storage_withdraw",
>>>>>>> c2c710a0
    "--features",
    "${CARGO_FEATURES_TEST}",
    "--",
    "--nocapture"
]

[tasks.test-flow]
category = "Test"
dependencies = [
    "build-test",
    "test-workspace",
]

[tasks.test]
category = "Test"
run_task = "test-flow"

[tasks.default]
condition = { profiles = ["mainnet", "testnet", "localnet", "development", "custom"] }
run_task = "build"

[tasks.deploy]
condition = { profiles = ["mainnet", "testnet", "localnet", "development", "custom"] }
category = "Deploy"
script = "${NEAR_CLI} deploy --acount-id${NEAR_EVM_ACCOUNT} --wasm-file=bin/${WASM_FILE}"<|MERGE_RESOLUTION|>--- conflicted
+++ resolved
@@ -175,13 +175,7 @@
 args = [
     "test",
 #    "test_ft_transfer_call_fee_greater_than_amount",
-#    "test_ft_transfer_max_value",
-<<<<<<< HEAD
-    "test_storage_deposit",
-=======
-#    "test_storage_deposit",
-    "test_storage_withdraw",
->>>>>>> c2c710a0
+    "test_ft_transfer_max_value",
     "--features",
     "${CARGO_FEATURES_TEST}",
     "--",
