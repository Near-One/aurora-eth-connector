#![deny(clippy::pedantic, clippy::nursery)]
#![allow(clippy::module_name_repetitions)]
use crate::connector::{
    Deposit, EngineConnectorWithdraw, EngineFungibleToken, EngineStorageManagement, FundsFinish,
    KnownEngineAccountsManagement, Withdraw,
};
use crate::connector_impl::{
    EthConnector, FinishDepositCallArgs, TransferCallCallArgs, WithdrawResult,
};
use crate::deposit_event::FtTransferMessageData;
use crate::proof::{Proof, VerifyProofArgs};
use crate::types::{panic_err, SdkUnwrap};
use aurora_engine_types::types::Address;
use near_contract_standards::fungible_token::core::FungibleTokenCore;
use near_contract_standards::fungible_token::metadata::{
    FungibleTokenMetadata, FungibleTokenMetadataProvider, FT_METADATA_SPEC,
};
use near_contract_standards::fungible_token::receiver::ext_ft_receiver;
use near_contract_standards::fungible_token::resolver::{ext_ft_resolver, FungibleTokenResolver};
use near_contract_standards::fungible_token::FungibleToken;
use near_plugins::{
    access_control, access_control_any, pause, AccessControlRole, AccessControllable, Pausable,
    Upgradable,
};
use near_sdk::{
    assert_one_yocto,
    borsh::{self, BorshDeserialize, BorshSerialize},
    collections::{LazyOption, LookupSet},
    env,
    json_types::U128,
    near_bindgen, require, AccountId, Balance, BorshStorageKey, Gas, PanicOnDefault, Promise,
    PromiseOrValue,
};
use serde::{Deserialize, Serialize};

pub mod connector;
pub mod connector_impl;
pub mod deposit_event;
pub mod errors;
pub mod log_entry;
pub mod migration;
pub mod proof;
pub mod types;

const GAS_FOR_RESOLVE_TRANSFER: Gas = Gas(5 * Gas::ONE_TERA.0);
const GAS_FOR_FT_TRANSFER_CALL: Gas = Gas(25 * Gas::ONE_TERA.0 + GAS_FOR_RESOLVE_TRANSFER.0);

#[derive(BorshSerialize, BorshStorageKey)]
enum StorageKey {
    FungibleToken = 0x1,
    Proof = 0x2,
    Metadata = 0x3,
    EngineAccounts = 0x4,
}

#[derive(AccessControlRole, Deserialize, Serialize, Copy, Clone)]
#[serde(crate = "near_sdk::serde")]
pub enum Role {
    PauseManager,
    UpgradableCodeStager,
    UpgradableCodeDeployer,
    DAO,
}

/// Eth-connector contract data. It's stored in the storage.
/// Contains:
/// * connector specific data
/// * Fungible token data
/// * paused_mask - admin control flow data
#[near_bindgen]
#[derive(BorshDeserialize, BorshSerialize, PanicOnDefault, Pausable, Upgradable)]
#[access_control(role_type(Role))]
#[pausable(manager_roles(Role::PauseManager, Role::DAO))]
#[upgradable(access_control_roles(
    code_stagers(Role::UpgradableCodeStager, Role::DAO),
    code_deployers(Role::UpgradableCodeDeployer, Role::DAO),
    duration_initializers(Role::DAO),
    duration_update_stagers(Role::DAO),
    duration_update_appliers(Role::DAO),
))]
pub struct EthConnectorContract {
    connector: EthConnector,
    ft: FungibleToken,
    metadata: LazyOption<FungibleTokenMetadata>,
    used_proofs: LookupSet<String>,
    known_engine_accounts: LookupSet<AccountId>,
}

impl EthConnectorContract {
    ///  Mint `nETH` tokens
    fn mint_eth_on_near(&mut self, owner_id: &AccountId, amount: Balance) {
        log!("Mint {} nETH tokens for: {}", amount, owner_id);
        // Create account to avoid panic with deposit
        self.register_if_not_exists(owner_id);
        self.ft.internal_deposit(owner_id, amount);
    }

    /// Record used proof as hash key
    fn record_proof(&mut self, key: &String) -> Result<(), errors::ProofUsed> {
        log!("Record proof: {}", key);
        if self.is_used_event(key) {
            return Err(errors::ProofUsed);
        }
        self.used_proofs.insert(key);
        Ok(())
    }

    /// Check is event of proof already used
    fn is_used_event(&self, key: &String) -> bool {
        self.used_proofs.contains(key)
    }

    // Register user and calculate counter
    fn register_if_not_exists(&mut self, account: &AccountId) {
        if !self.ft.accounts.contains_key(account) {
            self.ft.internal_register_account(account);
        }
    }

    fn internal_ft_transfer_call(
        &mut self,
        sender_id: AccountId,
        receiver_id: AccountId,
        amount: U128,
        memo: Option<String>,
        msg: String,
    ) -> PromiseOrValue<U128> {
        self.register_if_not_exists(&receiver_id);

        let amount: Balance = amount.into();
        log!(
            "Transfer call from {} to {} amount {}",
            sender_id,
            receiver_id,
            amount,
        );

        // Verify message data before `ft_on_transfer` call for Engine accounts
        // to avoid verification panics inside `ft_on_transfer`.
        // Allowed empty message if `receiver_id != known_engin_accounts`.
        if self.known_engine_accounts.contains(&receiver_id) {
            let _: FtTransferMessageData =
                FtTransferMessageData::parse_on_transfer_message(&msg).sdk_unwrap();
        }

        // Special case, we do not fail if `sender_id == receiver_id`
        // if `predecessor_account_id` call `ft_transfer_call` as receiver itself
        // to call `ft_on_transfer`.
        if sender_id == receiver_id {
            // If `sender_id == receiver_id` we should verify
            // that sender account has sufficient account balance.
            // NOTE: Related to Audit AUR-11 report issue
            require!(
                amount > 0,
                "The amount should be a positive non zero number"
            );
            let balance = self.ft.ft_balance_of(sender_id.clone());
            require!(balance.0 >= amount, "Insufficient sender balance");
        } else {
            self.ft
                .internal_transfer(&sender_id, &receiver_id, amount, memo);
        }

        let receiver_gas = env::prepaid_gas()
            .0
            .checked_sub(GAS_FOR_FT_TRANSFER_CALL.0)
            .unwrap_or_else(|| env::panic_str("Prepaid gas overflow"));
        // Initiating receiver's call and the callback
        ext_ft_receiver::ext(receiver_id.clone())
            .with_static_gas(receiver_gas.into())
            .ft_on_transfer(sender_id.clone(), amount.into(), msg)
            .then(
                ext_ft_resolver::ext(env::current_account_id())
                    .with_static_gas(GAS_FOR_RESOLVE_TRANSFER)
                    .ft_resolve_transfer(sender_id, receiver_id, amount.into()),
            )
            .into()
    }

    // Check if predecessor account is the aurora engine
    fn assert_aurora_engine_access_right(&self) {
        require!(
            env::predecessor_account_id() == self.connector.aurora_engine_account_id,
            "Method can be called only by aurora engine"
        );
    }
}

#[near_bindgen]
impl EthConnectorContract {
    #[init]
    #[must_use]
    pub fn new(
        prover_account: AccountId,
        eth_custodian_address: Address,
        metadata: &FungibleTokenMetadata,
        account_with_access_right: AccountId,
        owner_id: &AccountId,
        min_proof_acceptance_height: u64,
    ) -> Self {
        metadata.assert_valid();

        // Get initial Eth Connector arguments
        let connector_data = EthConnector {
            prover_account,
            eth_custodian_address,
<<<<<<< HEAD
            aurora_engine_account_id: account_with_access_right,
=======
            account_with_access_right,
            owner_id: owner_id.clone(),
            min_proof_acceptance_height,
>>>>>>> 6dbfd721
        };

        let mut this = Self {
            ft: FungibleToken {
                accounts: near_sdk::collections::LookupMap::new(StorageKey::FungibleToken),
                total_supply: 0,
                account_storage_usage: 0,
            },
            connector: connector_data,
            metadata: LazyOption::new(StorageKey::Metadata, Some(metadata)),
            used_proofs: LookupSet::new(StorageKey::Proof),
            known_engine_accounts: LookupSet::new(StorageKey::EngineAccounts),
        };
        this.register_if_not_exists(&env::current_account_id());
        this.register_if_not_exists(owner_id);

        this.acl_init_super_admin(env::predecessor_account_id());
        this.acl_grant_role("DAO".to_string(), owner_id.clone());

        this
    }

    #[must_use]
    #[result_serializer(borsh)]
    pub fn is_used_proof(&self, #[serializer(borsh)] proof: &Proof) -> bool {
        self.is_used_event(&proof.get_key())
    }

    #[cfg(feature = "integration-test")]
    #[result_serializer(borsh)]
    #[must_use]
    #[allow(unused_variables)]
    pub fn verify_log_entry_in_bound(
        &self,
        #[serializer(borsh)] proof_args: &VerifyProofArgs,
    ) -> bool {
        log!("Call from verify_log_entry_in_bound");
        if let Ok(header) = proof::MockHeader::try_from_slice(&proof_args.header_data) {
            if header.height < self.connector.min_proof_acceptance_height {
                return false;
            }
        }
        true
    }

    #[must_use]
    pub fn get_bridge_prover(&self) -> AccountId {
        self.connector.prover_account.clone()
    }

    #[access_control_any(roles(Role::DAO))]
    pub fn set_aurora_engine_account_id(&mut self, new_aurora_engine_account_id: AccountId) {
        self.connector.aurora_engine_account_id = new_aurora_engine_account_id;
    }

    #[must_use]
    pub fn get_aurora_engine_account_id(&self) -> AccountId {
        self.connector.aurora_engine_account_id.clone()
    }
}

#[near_bindgen]
impl FungibleTokenCore for EthConnectorContract {
    #[payable]
    #[pause(except(roles(Role::DAO)))]
    fn ft_transfer(&mut self, receiver_id: AccountId, amount: U128, memo: Option<String>) {
        self.register_if_not_exists(&receiver_id);
        self.ft.ft_transfer(receiver_id, amount, memo);
    }

    #[payable]
    #[pause(except(roles(Role::DAO)))]
    fn ft_transfer_call(
        &mut self,
        receiver_id: AccountId,
        amount: U128,
        memo: Option<String>,
        msg: String,
    ) -> PromiseOrValue<U128> {
        assert_one_yocto();
        require!(
            env::prepaid_gas() > GAS_FOR_FT_TRANSFER_CALL,
            "More gas is required"
        );
        let sender_id = env::predecessor_account_id();
        self.internal_ft_transfer_call(sender_id, receiver_id, amount, memo, msg)
    }

    fn ft_total_supply(&self) -> U128 {
        self.ft.ft_total_supply()
    }

    fn ft_balance_of(&self, account_id: AccountId) -> U128 {
        self.ft.ft_balance_of(account_id)
    }
}

/// Fungible Token Trait implementation for compatibility with Engine NEP-141 methods.
/// It's because should have a known correct `sender_id`. In reference
/// implementation it's `predecessor_account_id`. To resolve it
/// we just set `sender_id` explicitly as function parameter.
/// Also we check access right to manage access rights.
#[near_bindgen]
impl EngineFungibleToken for EthConnectorContract {
    #[payable]
    #[pause(name = "engine")]
    fn engine_ft_transfer(
        &mut self,
        sender_id: AccountId,
        receiver_id: AccountId,
        amount: U128,
        memo: Option<String>,
    ) {
        self.assert_aurora_engine_access_right();

        self.register_if_not_exists(&receiver_id);
        assert_one_yocto();
        let amount: Balance = amount.into();
        self.ft
            .internal_transfer(&sender_id, &receiver_id, amount, memo);
    }

    #[payable]
    #[pause(name = "engine")]
    fn engine_ft_transfer_call(
        &mut self,
        sender_id: AccountId,
        receiver_id: AccountId,
        amount: U128,
        memo: Option<String>,
        msg: String,
    ) -> PromiseOrValue<U128> {
        self.assert_aurora_engine_access_right();

        assert_one_yocto();
        require!(
            env::prepaid_gas() > GAS_FOR_FT_TRANSFER_CALL,
            "More gas is required"
        );
        self.internal_ft_transfer_call(sender_id, receiver_id, amount, memo, msg)
    }
}

/// Management for a known Engine accounts
#[near_bindgen]
impl KnownEngineAccountsManagement for EthConnectorContract {
    #[access_control_any(roles(Role::DAO))]
    fn set_engine_account(&mut self, engine_account: &AccountId) {
        self.known_engine_accounts.insert(engine_account);
    }

    #[access_control_any(roles(Role::DAO))]
    fn remove_engine_account(&mut self, engine_account: &AccountId) {
        self.known_engine_accounts.remove(engine_account);
    }

    fn is_engine_account_exist(&self, engine_account: &AccountId) -> bool {
        self.known_engine_accounts.contains(engine_account)
    }
}

/// Implementations used only for `EngineStorageManagement`
impl EthConnectorContract {
    fn internal_storage_balance_of(&self, account_id: &AccountId) -> Option<StorageBalance> {
        if self.ft.accounts.contains_key(account_id) {
            Some(StorageBalance {
                total: self.storage_balance_bounds().min,
                available: 0.into(),
            })
        } else {
            None
        }
    }

    fn internal_storage_unregister(
        &mut self,
        sender_id: AccountId,
        force: Option<bool>,
    ) -> Option<(AccountId, Balance)> {
        assert_one_yocto();
        let account_id = sender_id;
        let force = force.unwrap_or(false);
        if let Some(balance) = self.ft.accounts.get(&account_id) {
            if balance == 0 || force {
                self.ft.accounts.remove(&account_id);
                self.ft.total_supply -= balance;
                Promise::new(account_id.clone()).transfer(self.storage_balance_bounds().min.0 + 1);
                Some((account_id, balance))
            } else {
                env::panic_str(
                    "Can't unregister the account with the positive balance without force",
                )
            }
        } else {
            log!("The account {} is not registered", &account_id);
            None
        }
    }
}

/// Storage Management Trait implementation for compatibility with Engine NEP-141 methods.
/// It's because we should ve known correct `sender_id`. In reference
/// implementation it's `predecessor_account_id`. To resolve it
/// we just set `sender_id` explicitly as function parameter.
#[near_bindgen]
impl EngineStorageManagement for EthConnectorContract {
    /// Store a deposit for account.
    ///
    /// # Panics
    ///
    /// If the attached deposit is less then the balance of the smart contract.
    #[allow(unused_variables)]
    #[payable]
    #[pause(name = "engine")]
    fn engine_storage_deposit(
        &mut self,
        sender_id: AccountId,
        account_id: Option<AccountId>,
        registration_only: Option<bool>,
    ) -> StorageBalance {
        self.assert_aurora_engine_access_right();

        let amount: Balance = env::attached_deposit();
        let account_id = account_id.unwrap_or_else(|| sender_id.clone());
        if self.ft.accounts.contains_key(&account_id) {
            log!("The account is already registered, refunding the deposit");
            if amount > 0 {
                Promise::new(sender_id).transfer(amount);
            }
        } else {
            let min_balance = self.storage_balance_bounds().min.0;
            if amount < min_balance {
                env::panic_str("The attached deposit is less than the minimum storage balance");
            }

            self.ft.internal_register_account(&account_id);
            let refund = amount - min_balance;
            if refund > 0 {
                Promise::new(sender_id).transfer(refund);
            }
        }
        self.internal_storage_balance_of(&account_id).unwrap()
    }

    #[payable]
    #[pause(name = "engine")]
    fn engine_storage_withdraw(
        &mut self,
        sender_id: AccountId,
        amount: Option<U128>,
    ) -> StorageBalance {
        self.assert_aurora_engine_access_right();

        assert_one_yocto();
        let predecessor_account_id = sender_id;
        self.internal_storage_balance_of(&predecessor_account_id)
            .map_or_else(
                || {
                    env::panic_str(
                        format!("The account {} is not registered", &predecessor_account_id)
                            .as_str(),
                    );
                },
                |storage_balance| match amount {
                    Some(amount) if amount.0 > 0 => {
                        env::panic_str("The amount is greater than the available storage balance");
                    }
                    _ => storage_balance,
                },
            )
    }

    #[payable]
    #[pause(name = "engine")]
    fn engine_storage_unregister(&mut self, sender_id: AccountId, force: Option<bool>) -> bool {
        self.assert_aurora_engine_access_right();

        self.internal_storage_unregister(sender_id, force).is_some()
    }
}

#[near_bindgen]
impl FungibleTokenResolver for EthConnectorContract {
    #[private]
    fn ft_resolve_transfer(
        &mut self,
        sender_id: AccountId,
        receiver_id: AccountId,
        amount: U128,
    ) -> U128 {
        self.ft.ft_resolve_transfer(sender_id, receiver_id, amount)
    }
}

near_contract_standards::impl_fungible_token_storage!(EthConnectorContract, ft);

#[near_bindgen]
impl FungibleTokenMetadataProvider for EthConnectorContract {
    fn ft_metadata(&self) -> FungibleTokenMetadata {
        self.metadata.get().map_or(FungibleTokenMetadata {
            spec: FT_METADATA_SPEC.to_string(),
            name: "Ether".to_string(),
            symbol: "ETH".to_string(),
            icon: Some("data:image/png;base64,iVBORw0KGgoAAAANSUhEUgAAAGQAAABkCAYAAABw4pVUAAAAAXNSR0IArs4c6QAAAARnQU1BAACxjwv8YQUAAAAJcEhZcwAADsQAAA7EAZUrDhsAAAs3SURBVHhe7Z1XqBQ9FMdFsYu999577wUfbCiiPoggFkQsCKJP9t57V7AgimLBjg8qKmLBXrD33hVUEAQ1H7+QXMb9Zndnd+/MJJf7h8Pu3c3Mzua3yTk5SeZmEZkySplADFMmEMOUCcQwZQggHz58EHfu3FF/2a0MAWTjxo2iWbNm6i+7ZT2QW7duiUWLFolixYqJQ4cOqVftlfVAZs6cKdauXSuqV68uKlWqpF61V1YDoUXMmTNHrFu3TtSoUUNCmTBhgnrXTlkL5Nu3b2Ly5MmyuwJIzZo1RaNGjUTx4sXFu3fvVCn7ZC2QVatWiQULFvwPSL169USnTp1UKftkJZCbN2+KGTNmSBiLFy/+BwhWoUIFsX//flXaLlkJZPr06WkwIoE0btxYNGzYUFSsWFGVtkvWATlw4IB05BqGGxAMBz9u3Dh1lD2yCsjXr1/THHk8IDwvVaqUeP36tTraDlkFZOXKldKRO2HEAoKD79ixozraDlkD5Pr16/848nhANBQc/N69e9VZzJc1QCIduRcgGA4eKLbICiD79u37nyN3WiwgvMZ7Y8eOVWczW8YDwZFPmTIlauvA4gHhsUSJEuLFixfqrObKeCArVqxwdeROiwUE43UcfNu2bdVZzZXRQK5duyYduRsEp8UDog1fsnPnTnV2M2U0kFiO3GlegeDgy5cvr85upowFQqg6d+5cVwCR5hUI71NuzJgx6lPMk5FAPn365Doij2ZegWCUIUX/9OlT9WlmyUggy5Yti+vInZYIEAwH37JlS/VpZsk4IJcvX5bTsl5bB5YoEMqRDd62bZv6VHNkHJBp06YlBANLFAiGgy9btqz6VHNkFJBdu3Z5duROSwYIxjEjRoxQn26GjAHy8ePHuCPyaJYsEMozgn/48KG6ivBlDJAlS5Yk5MidlgqQ+vXri+bNm6urCF9GALl48aJ05G6V7cWSBYJxDOu5Nm/erK4mXBkBJBlH7rRUgGAmOfjQgZBbSsaROy1VIBjHDxs2TF1VeAoVyPv37+WI3K2SE7H0AMKxJUuWFHfv3lVXF45CBZKKI3daegDBcPBNmzZVVxeOQgNy/vz5hEfkbsbxAGFtb6pAOL5y5cpye0NYCg1Iqo5c29KlS2WEVKdOHdGkSZOUoeDgS5cura4yeIUCZMeOHWLevHkpASEBScvAB/Xs2VMUKVJE1K1bV44pUgHDcbVq1RJDhgxRVxusAgfy5s0bMXXq1IRgOMsuX75c7gcZP368aN++vez3W7VqJfLnzy8KFCggU+tUKNncZMFwDA6eNcRBK3AgCxculOas8HiG82duffXq1WLkyJGiRYsWokGDBrI1UPHMlQOjaNGisqUUKlRIPrKclLKA0RUdWfnRDNCUD1qBAjl79qyYNWuWa6VHGq0CEGw7oHsaNGiQrCBMg9DmBKJNgylYsKAciQOFfYhUtlcwHEe3GKQCA/Lnzx/PyUMc9Zo1a+SAsV+/fvLXSgXxa3eCiAXECaZw4cISDPPpGijniweG93HwXHtQCgwIk0E4cjcAGhItAf8AuG7dukknzbgAENFgYLGAaNNgKMcibGYNdXdGxUeDgz8aOHCg+hb+KxAgr169kpUcCUKb01GzOJrKonuJB0KbFyBOAw4thgCgdu3aaWAA4AYGB8/a4iAUCBBG405Hrv2Dm6MGhFulx7JEgWjTYHisVq2a/GxapBMGgLguLAj5DuTMmTP/OHLtqPETdAW6u4h01IlYskC06e6MIICROlA0GH19vM51+y1fgfz+/TvNkWtHjR/p27ev7JboJrx2S7EsVSAYUDCgcC4CAEbtXJsGg4PnO/kpX4Fs3bpVwiB0BEz37t09O+pELD2AOE23GM5ZpkwZGeVxraRnBgwYoL6dP/INCCNyfAeOukOHDmmZVLcKTdXSG4jTNBidAaDlXLlyRX3L9JdvQPr06SObvHbU6dUa3MxPINp0d5Y3b16RJ08e9S3TX74Befz4sejcubOoWrWqdNi2AgEEj8DIkiWLdO4PHjxQ3zL95asPQQcPHpSTR/gOv6D4BUQ7+uzZs4usWbOK7du3q2/ln3wHosU+j3LlysmIxa1SUzG/gOTLl0+2ilGjRqlv4b8CA4K+fPkievXqJZt9MgPAaJbeQHT3hA9kJX6QChSI1smTJ+U4RKct3Co5EUsvIHRP2bJlEzlz5hRHjhxRVxusfANy4cIF9Sy6GLnrAZhbRXu1VIEAguiJVuHlfltbtmxRz9JfvgHhxpQMBt++fatecdfPnz/lYIvtAcmOU1IBQi4LEG3atJHXEkssEWK0fvv2bfVK+svXLosJKW4AQ3QSb07h6tWr0uEz+Eq0G0sGCAM+IieOI98WS3///hVDhw4VOXLkkAlRP+W7D9mwYYNMLtJa4n1xRBqe3bIMKL2CSQQI3VPu3Lllq+C64olsNPMnBCJdunRRr/qnQJw6IS/pdypg/vz5cff38YscPny49C9eujGvQCgDiB49eqhPii4WgJPuAQQ+Lqi1v4EAefToUVrWFzCsyWIx2q9fv1QJd92/f1+0bt1aLlaINdqPB4TuCRD80rmtbCzhR8hG66SizvKeOHFClfBXgQBBe/bskfcr0dO1pOFZU3Xs2DFVIrqY/q1SpUpa1tUrELqnXLlySRhe5jKYw2d2kHBcz4OwIjLIXVaBAUF0V5Ezh7Nnz5Z27949VSq6CBDoOphHiQYECDyyTgsQ/fv3V0dH1/Hjx2V6h7wbEAguMH4ABBlBKlAgbneE090Yd21Yv369+P79uyrtrpcvX/6TtIwEorsnlvA8efJEHeUuRuFdu3aVKR2CCCcMnpNyf/78uSodjAIFgk6fPh11txQtCGBebhlO0pLuhKSlBkISEBhMjMXTxIkTZYVzvBOEhgFQriloBQ4EEUrGWhKEryEyu3HjhjoiuggWqDxAeOnrufcW5QkUIkFoGEBiUi0MhQKEeel4q995DyjcZ/Hz58/qSHfRrcTbSUuZdu3ayTEOYawbDIz3iLDiRYB+KRQgiP/3waJrNxjagMI0MK2AKC1ZjR49Wm5/JqEZDQTGe8A4fPiwOjJ4hQYEsS3By/5CwFCOVsWAzatIAhKVed3MQznWEIepUIEg/IUzFI5lgCEgYG1XrKQlyT9CY3wFXZBb5UcaURZ+JWyFDoSs8KRJk2L6E6dRDoB0YyQtneukSGAOHjxYDu70KNut8iONckRcJvzbpNCBIAZmXrcpYBoekRpgyBQzhiE1wkDOKwiMsuSr6BJNkBFAENEU45DIyo9nwGGxNs44ERAY5QlxmQsxRcYAIcxMdKubtmS3RVOe7u3Hjx/qKsKXMUAQA0EiKbdKj2XJAiEC2717t/p0M2QUEETaw0so7LREgVCO8l4Sj0HLOCAIB+81FMYSAUIZQmGSkybKSCAs1I7MCseyRIEwaveSJwtDRgJBR48e9RwKewXC+0x0AdtUGQsEMSL3cnMaL0B4j1wWc/Qmy2ggzG/ruXg3ENq8AmHgyCSZyTIaCLp06VLce8DHA8LrrGDxMnEVtowHgjZt2hR1QguLB4R0Su/evdXZzJYVQJBe25UoELK4Nv1PQ2uAPHv2LKo/iQaEv0mNeFn4bYqsAYL4p5IsGfIChOfMb7Dp1CZZBQTRQiJDYTcgerrWNlkHhHVbkV1XJBAemXDirqe2yTog6Ny5c9LJayhOIBgrS1h1b6OsBIKocB0KO4FwtwVu7WSrrAWC9NouDYQsLstCbZbVQNjmwCwjQFjCwzTuqVOn1Lt2ymogiBk/PafOfbdsl/VAEEBs+gfEsZQhgDChxVKgjKAMASQjKROIYcoEYpgygRglIf4D6lp/+XognSwAAAAASUVORK5CYII=".to_string()),
            reference: None,
            reference_hash: None,
            decimals: 18,
        }, |v|v)
    }
}

#[near_bindgen]
impl Withdraw for EthConnectorContract {
    #[payable]
    #[result_serializer(borsh)]
    #[pause(except(roles(Role::DAO)))]
    fn withdraw(
        &mut self,
        #[serializer(borsh)] recipient_address: Address,
        #[serializer(borsh)] amount: Balance,
    ) -> WithdrawResult {
        assert_one_yocto();

        let sender_id = env::predecessor_account_id();
        // Burn tokens to recipient
        self.ft.internal_withdraw(&sender_id, amount);
        WithdrawResult {
            amount,
            recipient_id: recipient_address,
            eth_custodian_address: self.connector.eth_custodian_address,
        }
    }
}

#[near_bindgen]
impl EngineConnectorWithdraw for EthConnectorContract {
    #[payable]
    #[result_serializer(borsh)]
    #[pause]
    fn engine_withdraw(
        &mut self,
        #[serializer(borsh)] sender_id: AccountId,
        #[serializer(borsh)] recipient_address: Address,
        #[serializer(borsh)] amount: Balance,
    ) -> WithdrawResult {
        self.assert_aurora_engine_access_right();

        assert_one_yocto();

        // Burn tokens to recipient
        self.ft.internal_withdraw(&sender_id, amount);
        WithdrawResult {
            amount,
            recipient_id: recipient_address,
            eth_custodian_address: self.connector.eth_custodian_address,
        }
    }
}

#[near_bindgen]
impl Deposit for EthConnectorContract {
    #[pause(except(roles(Role::DAO)))]
    fn deposit(&mut self, #[serializer(borsh)] proof: Proof) -> Promise {
        self.connector.deposit(proof)
    }
}

#[near_bindgen]
impl FundsFinish for EthConnectorContract {
    #[private]
    fn finish_deposit(
        &mut self,
        #[serializer(borsh)] deposit_call: FinishDepositCallArgs,
        #[callback_unwrap]
        #[serializer(borsh)]
        verify_log_result: bool,
    ) -> PromiseOrValue<Option<U128>> {
        if !verify_log_result {
            panic_err(errors::ERR_VERIFY_PROOF);
        }

        log!("Finish deposit with the amount: {}", deposit_call.amount);

        // Mint - calculate new balances
        self.mint_eth_on_near(&deposit_call.new_owner_id, deposit_call.amount);
        // Store proof only after `mint` calculations
        self.record_proof(&deposit_call.proof_key).sdk_unwrap();

        // Mint tokens to recipient minus fee
        deposit_call.msg.map_or_else(
            || PromiseOrValue::Value(None),
            |msg| {
                let args = TransferCallCallArgs::try_from_slice(&msg)
                    .map_err(|_| crate::errors::ERR_BORSH_DESERIALIZE)
                    .sdk_unwrap();
                let promise = self.internal_ft_transfer_call(
                    env::predecessor_account_id(),
                    args.receiver_id,
                    args.amount.into(),
                    args.memo,
                    args.msg,
                );
                match promise {
                    PromiseOrValue::Promise(p) => PromiseOrValue::Promise(p),
                    PromiseOrValue::Value(v) => PromiseOrValue::Value(Some(v)),
                }
            },
        )
    }
}

#[cfg(feature = "migration")]
use crate::migration::{CheckResult, InputData, Migration};

#[cfg(feature = "migration")]
#[near_bindgen]
impl Migration for EthConnectorContract {
    /// Migrate contract data
    #[private]
    fn migrate(&mut self, #[serializer(borsh)] data: InputData) {
        // Insert account
        for (account, amount) in &data.accounts {
            self.ft.accounts.insert(account, amount);
        }
        log!("Inserted accounts_eth: {:?}", data.accounts.len());

        // Insert total_eth_supply_on_near
        if let Some(total_eth_supply_on_near) = data.total_supply {
            self.ft.total_supply = total_eth_supply_on_near;
            log!(
                "Inserted total_eth_supply_on_near: {:?}",
                total_eth_supply_on_near
            );
        }

        // Insert account_storage_usage
        if let Some(account_storage_usage) = data.account_storage_usage {
            self.ft.account_storage_usage = account_storage_usage;
            log!(
                "Inserted account_storage_usage: {:?}",
                account_storage_usage
            );
        }

        // Insert Proof
        for proof_key in &data.used_proofs {
            self.used_proofs.insert(proof_key);
        }
        log!("Inserted used_proofs: {:?}", data.used_proofs.len());
    }

    #[result_serializer(borsh)]
    fn check_migration_correctness(&self, #[serializer(borsh)] data: InputData) -> CheckResult {
        use std::collections::HashMap;

        // Check accounts
        let mut accounts_not_found: Vec<AccountId> = vec![];
        let mut accounts_with_amount_not_found = HashMap::new();

        for (account, amount) in &data.accounts {
            self.ft.accounts.get(account).as_ref().map_or_else(
                || accounts_not_found.push(account.clone()),
                |value| {
                    if value != amount {
                        accounts_with_amount_not_found.insert(account.clone(), *value);
                    }
                },
            );
        }
        if !accounts_not_found.is_empty() {
            return CheckResult::AccountNotExist(accounts_not_found);
        }
        if !accounts_with_amount_not_found.is_empty() {
            return CheckResult::AccountAmount(accounts_with_amount_not_found);
        }

        // Check proofs
        let mut proofs_not_found: Vec<String> = vec![];
        for proof in &data.used_proofs {
            if !self.used_proofs.contains(proof) {
                proofs_not_found.push(proof.clone());
            }
        }
        if !proofs_not_found.is_empty() {
            return CheckResult::Proof(proofs_not_found);
        }

        if let Some(account_storage_usage) = data.account_storage_usage {
            if self.ft.account_storage_usage != account_storage_usage {
                return CheckResult::StorageUsage(self.ft.account_storage_usage);
            }
        }
        if let Some(total_supply) = data.total_supply {
            if self.ft.total_supply != total_supply {
                return CheckResult::TotalSupply(self.ft.total_supply);
            }
        }
        CheckResult::Success
    }
}

#[cfg(feature = "integration-test")]
use near_contract_standards::fungible_token::receiver::FungibleTokenReceiver;

#[cfg(feature = "integration-test")]
#[near_bindgen]
impl FungibleTokenReceiver for EthConnectorContract {
    #[allow(unused_variables)]
    fn ft_on_transfer(
        &mut self,
        sender_id: AccountId,
        amount: U128,
        msg: String,
    ) -> PromiseOrValue<U128> {
        PromiseOrValue::Value(U128(0))
    }
}

#[cfg(test)]
mod tests {
    use super::*;

    /// In the original implementation of the eth-connector contract the storage balance
    /// was always 0. This test confirms this is true for the new implementation.
    #[test]
    fn test_storage_balance_bounds() {
        let contract = create_contract();
        let storage_balance = contract
            .storage_balance_of(contract.acl_get_grantees("DAO".to_string(), 0, 1)[0].clone())
            .unwrap();
        assert_eq!(storage_balance.total.0, 0);
        assert_eq!(storage_balance.available.0, 0);
    }

    fn create_contract() -> EthConnectorContract {
        let prover_account = "prover.near".parse().unwrap();
        let eth_custodian_address = Address::from_array([0xab; 20]);
        let metadata = FungibleTokenMetadata {
            spec: FT_METADATA_SPEC.to_string(),
            name: "Ether".to_string(),
            symbol: "ETH".to_string(),
            icon: None,
            reference: None,
            reference_hash: None,
            decimals: 18,
        };
        let account_with_access_right = "engine.near".parse().unwrap();
        let owner_id = "owner.near".parse().unwrap();
        let min_proof_acceptance_height = 0;
        EthConnectorContract::new(
            prover_account,
            eth_custodian_address,
            &metadata,
            account_with_access_right,
            &owner_id,
            min_proof_acceptance_height,
        )
    }
}<|MERGE_RESOLUTION|>--- conflicted
+++ resolved
@@ -204,13 +204,8 @@
         let connector_data = EthConnector {
             prover_account,
             eth_custodian_address,
-<<<<<<< HEAD
             aurora_engine_account_id: account_with_access_right,
-=======
-            account_with_access_right,
-            owner_id: owner_id.clone(),
             min_proof_acceptance_height,
->>>>>>> 6dbfd721
         };
 
         let mut this = Self {
