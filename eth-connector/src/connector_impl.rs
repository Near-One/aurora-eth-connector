--- conflicted
+++ resolved
@@ -51,39 +51,10 @@
     /// The ETH address is used in the Deposit and Withdraw logic.
     pub eth_custodian_address: Address,
     /// Account with access right for the current contract.
-<<<<<<< HEAD
     pub aurora_engine_account_id: AccountId,
-=======
-    pub account_with_access_right: AccountId,
-    /// Owner's account id.
-    pub owner_id: AccountId,
     /// Proofs from blocks that are below the acceptance height will be rejected.
     // If `minBlockAcceptanceHeight` value is zero - proofs from block with any height are accepted.
     pub min_proof_acceptance_height: u64,
-}
-
-impl AdminControlled for EthConnector {
-    fn get_paused_flags(&self) -> PausedMask {
-        self.paused_mask
-    }
-
-    fn set_paused_flags(&mut self, paused: PausedMask) {
-        self.paused_mask = paused;
-    }
-
-    fn set_access_right(&mut self, account: &AccountId) {
-        self.account_with_access_right = account.clone();
-    }
-
-    fn get_account_with_access_right(&self) -> AccountId {
-        self.account_with_access_right.clone()
-    }
-
-    fn is_owner(&self) -> bool {
-        self.owner_id == env::predecessor_account_id()
-            || env::current_account_id() == env::predecessor_account_id()
-    }
->>>>>>> 6dbfd721
 }
 
 impl EthConnector {
