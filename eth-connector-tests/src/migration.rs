--- conflicted
+++ resolved
@@ -8,16 +8,7 @@
 #[tokio::test]
 async fn test_migration_access_right() {
     let contract = TestContract::new().await.unwrap();
-<<<<<<< HEAD
-    let data = MigrationInputData {
-        accounts: HashMap::new(),
-        total_supply: None,
-        account_storage_usage: None,
-        used_proofs: vec![],
-    };
-=======
     let data = MigrationInputData::default();
->>>>>>> 846916ca
     let user_acc = contract.contract_account("any").await.unwrap();
     let res = user_acc
         .migrate(data)
@@ -37,12 +28,6 @@
             1000
         ];
     let data = MigrationInputData {
-<<<<<<< HEAD
-        accounts: HashMap::new(),
-        total_supply: None,
-        account_storage_usage: None,
-=======
->>>>>>> 846916ca
         used_proofs: proof_keys,
         ..Default::default()
     };
@@ -75,12 +60,6 @@
     for proofs in state.proofs.chunks(limit) {
         proofs_count += proofs.len();
         let args = MigrationInputData {
-<<<<<<< HEAD
-            accounts: HashMap::new(),
-            total_supply: None,
-            account_storage_usage: None,
-=======
->>>>>>> 846916ca
             used_proofs: proofs.to_vec(),
             ..Default::default()
         };
@@ -115,15 +94,8 @@
         accounts_count += chunk.len();
 
         let args = MigrationInputData {
-<<<<<<< HEAD
-            accounts,
-            total_supply: None,
-            account_storage_usage: None,
-            used_proofs: vec![],
-=======
             accounts: vec_to_map(chunk),
             ..Default::default()
->>>>>>> 846916ca
         };
         let res = contract
             .contract
@@ -156,17 +128,9 @@
 
     // Migrate Contract data
     let args = MigrationInputData {
-<<<<<<< HEAD
-        accounts: HashMap::new(),
-        total_supply: Some(data.contract_data.total_eth_supply_on_near.as_u128()),
-        account_storage_usage: Some(data.contract_data.account_storage_usage),
-        used_proofs: vec![],
-=======
         total_supply: Some(state.contract_data.total_eth_supply_on_near.as_u128()),
         account_storage_usage: Some(state.contract_data.account_storage_usage),
-        statistics_aurora_accounts_counter: Some(state.accounts_counter),
         ..Default::default()
->>>>>>> 846916ca
     };
     let res = contract
         .contract
@@ -197,17 +161,9 @@
 
     // Check basic (NEP-141) contract data
     let args = MigrationInputData {
-<<<<<<< HEAD
-        accounts: HashMap::new(),
-        total_supply: Some(data.contract_data.total_eth_supply_on_near.as_u128()),
-        account_storage_usage: Some(data.contract_data.account_storage_usage),
-        used_proofs: vec![],
-=======
         total_supply: Some(state.contract_data.total_eth_supply_on_near.as_u128()),
         account_storage_usage: Some(state.contract_data.account_storage_usage),
-        statistics_aurora_accounts_counter: Some(state.accounts_counter),
         ..Default::default()
->>>>>>> 846916ca
     };
     let res = contract
         .contract
@@ -224,12 +180,6 @@
     for proofs in state.proofs.chunks(limit) {
         proofs_count += proofs.len();
         let args = MigrationInputData {
-<<<<<<< HEAD
-            accounts: HashMap::new(),
-            total_supply: None,
-            account_storage_usage: None,
-=======
->>>>>>> 846916ca
             used_proofs: proofs.to_vec(),
             ..Default::default()
         };
@@ -252,15 +202,8 @@
         accounts_count += chunk.len();
 
         let args = MigrationInputData {
-<<<<<<< HEAD
-            accounts,
-            total_supply: None,
-            account_storage_usage: None,
-            used_proofs: vec![],
-=======
             accounts: vec_to_map(chunk),
             ..Default::default()
->>>>>>> 846916ca
         };
         let res = contract
             .contract
