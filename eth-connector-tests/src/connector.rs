use crate::utils::{
    validate_eth_address, TestContract, CONTRACT_ACC, CUSTODIAN_ADDRESS, DEPOSITED_AMOUNT,
    DEPOSITED_CONTRACT, DEPOSITED_EVM_AMOUNT, DEPOSITED_RECIPIENT, PROOF_DATA_ETH, PROOF_DATA_NEAR,
    RECIPIENT_ETH_ADDRESS,
};
use aurora_engine_types::types::{Address, Fee, NEP141Wei};
use aurora_engine_types::{H256, U256};
use aurora_eth_connector::deposit_event::{DepositedEvent, TokenMessageData, DEPOSITED_EVENT};
use aurora_eth_connector::log_entry;
use aurora_workspace_eth_connector::types::{Proof, WithdrawResult};
use byte_slice_cast::AsByteSlice;
use near_sdk::{json_types::U128, ONE_YOCTO};
use workspaces::AccountId;
// use aurora_engine_types::{
//     types::{Address, Fee, NEP141Wei},
//     H256, U256,
// };
// use byte_slice_cast::AsByteSlice;
// use near_contract_standards::storage_management::{StorageBalance, StorageBalanceBounds};
// use workspaces::AccountId;

#[tokio::test]
async fn test_ft_transfer() {
    let contract = TestContract::new().await.unwrap();
    contract.call_deposit_contract().await.unwrap();

    let transfer_amount: U128 = 70.into();
    let receiver_id = contract.register_user(DEPOSITED_RECIPIENT).await.unwrap();
    let memo = Some(String::from("transfer memo"));
    let res = contract
        .contract
        .ft_transfer(receiver_id.clone(), transfer_amount, memo)
        .max_gas()
        .deposit(ONE_YOCTO)
        .transact()
        .await
        .unwrap();
    assert!(res.is_success());

    assert_eq!(
        contract
            .get_eth_on_near_balance(&receiver_id)
            .await
            .unwrap()
            .0,
        transfer_amount.0
    );
    assert_eq!(
        contract
            .get_eth_on_near_balance(contract.contract.id())
            .await
            .unwrap()
            .0,
        DEPOSITED_CONTRACT - transfer_amount.0
    );
    assert_eq!(contract.total_supply().await.unwrap().0, DEPOSITED_CONTRACT);
}

#[tokio::test]
async fn test_ft_transfer_user() {
    let contract = TestContract::new().await.unwrap();
    contract.call_deposit_eth_to_near().await.unwrap();
    let user_acc = contract.contract_account("eth_recipient").await.unwrap();

    let transfer_amount: U128 = 70.into();
    contract
        .set_and_check_access_right(user_acc.id())
        .await
        .unwrap();

    let memo = Some(String::from("transfer memo"));
    let res = user_acc
        .ft_transfer(contract.contract.id().clone(), transfer_amount, memo)
        .max_gas()
        .deposit(ONE_YOCTO)
        .transact()
        .await
        .unwrap();
    assert!(res.is_success());

    assert_eq!(
        contract
            .get_eth_on_near_balance(user_acc.id())
            .await
            .unwrap()
            .0,
        DEPOSITED_AMOUNT - transfer_amount.0
    );
    assert_eq!(
        contract
            .get_eth_on_near_balance(contract.contract.id())
            .await
            .unwrap()
            .0,
        transfer_amount.0
    );
    assert_eq!(contract.total_supply().await.unwrap().0, DEPOSITED_AMOUNT);
}

#[tokio::test]
async fn test_withdraw_eth_from_near() {
    let contract = TestContract::new().await.unwrap();
    contract.call_deposit_contract().await.unwrap();

    let withdraw_amount = 100;
    let recipient_addr = validate_eth_address(RECIPIENT_ETH_ADDRESS);
    let res = contract
        .contract
        .withdraw(recipient_addr, withdraw_amount)
        .max_gas()
        .deposit(ONE_YOCTO)
        .transact()
        .await
        .unwrap();
    assert!(res.is_success());

    let data: WithdrawResult = res.into_value();
    let custodian_addr = validate_eth_address(CUSTODIAN_ADDRESS);
    assert_eq!(data.recipient_id, recipient_addr);
    assert_eq!(data.amount, withdraw_amount);
    assert_eq!(data.eth_custodian_address, custodian_addr);

    let balance = contract
        .get_eth_on_near_balance(contract.contract.id())
        .await
        .unwrap();
    assert_eq!(balance.0, DEPOSITED_CONTRACT - withdraw_amount);

    let balance = contract.total_supply().await.unwrap();
    assert_eq!(balance.0, DEPOSITED_CONTRACT - withdraw_amount);
}

#[tokio::test]
async fn test_withdraw_eth_from_near_user() {
    let contract = TestContract::new().await.unwrap();
    contract.call_deposit_eth_to_near().await.unwrap();
    let user_acc = contract.contract_account("eth_recipient").await.unwrap();

    let withdraw_amount = 100;
    let recipient_addr = validate_eth_address(RECIPIENT_ETH_ADDRESS);

    let res = user_acc
        .withdraw(recipient_addr, withdraw_amount)
        .max_gas()
        .deposit(ONE_YOCTO)
        .transact()
        .await
        .unwrap();
    assert!(res.is_success());

    let data: WithdrawResult = res.into_value();
    let custodian_addr = validate_eth_address(CUSTODIAN_ADDRESS);
    assert_eq!(data.recipient_id, recipient_addr);
    assert_eq!(data.amount, withdraw_amount);
    assert_eq!(data.eth_custodian_address, custodian_addr);
    assert_eq!(
        contract
            .get_eth_on_near_balance(user_acc.id())
            .await
            .unwrap()
            .0,
        DEPOSITED_AMOUNT - withdraw_amount
    );
    assert_eq!(
        contract.total_supply().await.unwrap().0,
        DEPOSITED_AMOUNT - withdraw_amount
    );
}

#[tokio::test]
async fn test_withdraw_eth_from_near_engine() {
    let contract = TestContract::new().await.unwrap();
    contract.call_deposit_eth_to_near().await.unwrap();
    let user_acc = contract.contract_account("eth_recipient").await.unwrap();

    let withdraw_amount = 100;
    let recipient_addr = validate_eth_address(RECIPIENT_ETH_ADDRESS);

    // Only approved accounts can call this function
    let res = user_acc
        .engine_withdraw(user_acc.id().clone(), recipient_addr, withdraw_amount)
        .max_gas()
        .deposit(ONE_YOCTO)
        .transact()
        .await
        .unwrap_err();
    assert!(contract.check_error_message(&res, "ERR_ACCESS_RIGHT"));

    // The purpose of this withdraw variant is that it can withdraw on behalf of a user.
    // In this example the contract itself withdraws on behalf of the user
    let res = contract
        .contract
        .engine_withdraw(user_acc.id().clone(), recipient_addr, withdraw_amount)
        .max_gas()
        .deposit(ONE_YOCTO)
        .transact()
        .await
        .unwrap();
    assert!(res.is_success());

    let data: WithdrawResult = res.into_value();
    let custodian_addr = validate_eth_address(CUSTODIAN_ADDRESS);
    assert_eq!(data.recipient_id, recipient_addr);
    assert_eq!(data.amount, withdraw_amount);
    assert_eq!(data.eth_custodian_address, custodian_addr);
    assert_eq!(
        contract
            .get_eth_on_near_balance(user_acc.id())
            .await
            .unwrap()
            .0,
        DEPOSITED_AMOUNT - withdraw_amount
    );
    assert_eq!(
        contract.total_supply().await.unwrap().0,
        DEPOSITED_AMOUNT - withdraw_amount
    );
}

#[tokio::test]
async fn test_deposit_eth_to_near_balance_total_supply() {
    let contract = TestContract::new().await.unwrap();
    contract.call_deposit_eth_to_near().await.unwrap();
    contract.call_deposit_contract().await.unwrap();
    assert!(
        contract.call_is_used_proof(PROOF_DATA_NEAR).await.unwrap(),
        "Expected not to fail because the proof should have been already used",
    );

    let receiver_id = DEPOSITED_RECIPIENT.parse().unwrap();
    let balance = contract
        .get_eth_on_near_balance(&receiver_id)
        .await
        .unwrap();
    assert_eq!(balance.0, DEPOSITED_AMOUNT);

    let balance = contract
        .get_eth_on_near_balance(contract.contract.id())
        .await
        .unwrap();
    assert_eq!(balance.0, DEPOSITED_CONTRACT);

    assert_eq!(
        contract.total_supply().await.unwrap().0,
        DEPOSITED_AMOUNT + DEPOSITED_CONTRACT
    );
}

// NOTE: We don't test relayer fee
#[tokio::test]
async fn test_deposit_eth_to_aurora_balance_total_supply() {
    let contract = TestContract::new().await.unwrap();
    contract
        .set_engine_account(contract.contract.id())
        .await
        .unwrap();

    contract.call_deposit_eth_to_aurora().await.unwrap();
    assert!(
        contract.call_is_used_proof(PROOF_DATA_ETH).await.unwrap(),
        "Expected not to fail because the proof should have been already used",
    );
    assert_eq!(
        contract.total_supply().await.unwrap().0,
        DEPOSITED_EVM_AMOUNT
    );
}

#[tokio::test]
async fn test_ft_transfer_call_eth() {
    let contract = TestContract::new().await.unwrap();
    contract.call_deposit_eth_to_near().await.unwrap();
    contract.call_deposit_contract().await.unwrap();

    let receiver_id = DEPOSITED_RECIPIENT.parse().unwrap();
    let balance = contract
        .get_eth_on_near_balance(&receiver_id)
        .await
        .unwrap();
    assert_eq!(balance.0, DEPOSITED_AMOUNT);

    let balance = contract
        .get_eth_on_near_balance(contract.contract.id())
        .await
        .unwrap();
    assert_eq!(balance.0, DEPOSITED_CONTRACT);

    let transfer_amount: U128 = 50.into();
    let fee: u128 = 30;
    let mut msg = U256::from(fee).as_byte_slice().to_vec();
    msg.append(
        &mut validate_eth_address(RECIPIENT_ETH_ADDRESS)
            .as_bytes()
            .to_vec(),
    );

    let message = [CONTRACT_ACC, hex::encode(msg).as_str()].join(":");
    let memo: Option<String> = None;
    let res = contract
        .contract
        .ft_transfer_call(receiver_id.clone(), transfer_amount, memo, message)
        .max_gas()
        .deposit(ONE_YOCTO)
        .transact()
        .await
        .unwrap();
    assert!(res.is_success());

    let balance = contract
        .get_eth_on_near_balance(&receiver_id)
        .await
        .unwrap();
    assert_eq!(balance.0, DEPOSITED_AMOUNT);

    let balance = contract
        .get_eth_on_near_balance(contract.contract.id())
        .await
        .unwrap();
    assert_eq!(balance.0, DEPOSITED_CONTRACT);
    assert_eq!(
        contract.total_supply().await.unwrap().0,
        DEPOSITED_AMOUNT + DEPOSITED_CONTRACT
    );
}

#[tokio::test]
async fn test_ft_transfer_call_without_message() {
    let contract = TestContract::new().await.unwrap();
    contract.call_deposit_contract().await.unwrap();

    assert_eq!(
        DEPOSITED_CONTRACT,
        contract
            .get_eth_on_near_balance(contract.contract.id())
            .await
            .unwrap()
            .0
    );

    let transfer_amount: U128 = 50.into();
    let memo: Option<String> = None;
    let message = "";
    contract
        .set_engine_account(contract.contract.id())
        .await
        .unwrap();
    // Send to Engine contract with wrong message should failed
    let res = contract
        .contract
        .ft_transfer_call(
            contract.contract.id().clone(),
            transfer_amount,
            memo.clone(),
            message.to_string(),
        )
        .max_gas()
        .deposit(ONE_YOCTO)
        .transact()
        .await;
    if let Err(err) = res {
        assert!(contract.check_error_message(&err, "ERR_INVALID_ON_TRANSFER_MESSAGE_FORMAT"));
    }

    // Assert balances remain unchanged
    assert_eq!(
        DEPOSITED_CONTRACT,
        contract
            .get_eth_on_near_balance(contract.contract.id())
            .await
            .unwrap()
            .0
    );

    // Sending to random account should not change balances
    let some_acc: AccountId = "some-test-acc".parse().unwrap();
    let res = contract
        .contract
        .ft_transfer_call(some_acc.clone(), transfer_amount, memo, message.to_string())
        .max_gas()
        .deposit(ONE_YOCTO)
        .transact()
        .await
        .unwrap();
    assert!(res.is_success());

    // some-test-acc does not implement `ft_on_transfer` therefore the call fails and the transfer is reverted.
    assert_eq!(
        0,
        contract.get_eth_on_near_balance(&some_acc).await.unwrap().0
    );
    assert_eq!(
        DEPOSITED_CONTRACT,
        contract
            .get_eth_on_near_balance(contract.contract.id())
            .await
            .unwrap()
            .0
    );
    assert_eq!(contract.total_supply().await.unwrap().0, DEPOSITED_CONTRACT);
}

#[tokio::test]
async fn test_ft_transfer_call_user_message() {
    let contract = TestContract::new().await.unwrap();
    contract.call_deposit_eth_to_near().await.unwrap();
    contract.call_deposit_contract().await.unwrap();
    let user_acc = contract.contract_account("eth_recipient").await.unwrap();

    let receiver_id = contract.contract.id();
    let balance = contract
        .get_eth_on_near_balance(user_acc.id())
        .await
        .unwrap();
    assert_eq!(balance.0, DEPOSITED_AMOUNT);

    let balance = contract
        .get_eth_on_near_balance(contract.contract.id())
        .await
        .unwrap();
    assert_eq!(balance.0, DEPOSITED_CONTRACT);

    let transfer_amount: U128 = 50.into();
    let memo: Option<String> = None;
    let message = "";
    // Send to non-engine contract with wrong message should failed
    let res = user_acc
        .ft_transfer_call(
            receiver_id.clone(),
            transfer_amount,
            memo.clone(),
            message.to_string(),
        )
        .max_gas()
        .deposit(ONE_YOCTO)
        .transact()
        .await
        .unwrap();
    assert!(res.is_success());

    let balance = contract.get_eth_on_near_balance(receiver_id).await.unwrap();
    assert_eq!(balance.0, DEPOSITED_CONTRACT + transfer_amount.0);
    let balance = contract
        .get_eth_on_near_balance(user_acc.id())
        .await
        .unwrap();
    assert_eq!(balance.0, DEPOSITED_AMOUNT - transfer_amount.0);

    contract
        .set_and_check_access_right(contract.contract.id())
        .await
        .unwrap();

    contract.set_engine_account(receiver_id).await.unwrap();

    let res = contract
        .contract
<<<<<<< HEAD
        .call("is_engine_account_exist")
        .args_json((&receiver_id,))
        .view()
        .await
        .unwrap()
        .json::<bool>()
        .unwrap();
    assert!(res);
=======
        .get_engine_accounts()
        .await
        .transact()
        .await
        .unwrap()
        .result;
    assert!(res.contains(receiver_id));
>>>>>>> 0f41bfed

    // Send to engine contract with wrong message should failed
    let res = user_acc
        .ft_transfer_call(
            receiver_id.clone(),
            transfer_amount,
            memo,
            message.to_string(),
        )
        .max_gas()
        .deposit(ONE_YOCTO)
        .transact()
        .await;
    if let Err(err) = res {
        assert!(contract.check_error_message(&err, "ERR_INVALID_ON_TRANSFER_MESSAGE_FORMAT"));
    }
    let balance = contract.get_eth_on_near_balance(receiver_id).await.unwrap();
    assert_eq!(balance.0, DEPOSITED_CONTRACT + transfer_amount.0);
    let balance = contract
        .get_eth_on_near_balance(user_acc.id())
        .await
        .unwrap();
    assert_eq!(balance.0, DEPOSITED_AMOUNT - transfer_amount.0);
}

#[tokio::test]
async fn test_set_and_check_engine_account() {
    let contract = TestContract::new().await.unwrap();
    contract.call_deposit_eth_to_near().await.unwrap();

    let user_acc = contract.contract_account("eth_recipient").await.unwrap();
    let res = user_acc
        .set_engine_account(contract.contract.id().clone())
        .max_gas()
        .transact()
        .await
        .unwrap_err();
    assert!(contract.check_error_message(&res, "ERR_ACCESS_RIGHT"));

    contract
        .set_and_check_access_right(user_acc.id())
        .await
        .unwrap();

    let res = user_acc
        .set_engine_account(contract.contract.id().clone())
        .max_gas()
        .transact()
        .await
        .unwrap();
    assert!(res.is_success());

    let is_exist = contract
        .contract
<<<<<<< HEAD
        .call("is_engine_account_exist")
        .args_json((contract.contract.id(),))
        .view()
        .await
        .unwrap()
        .json::<bool>()
        .unwrap();
    assert!(is_exist);
=======
        .get_engine_accounts()
        .await
        .transact()
        .await
        .unwrap()
        .result;
    assert!(res.contains(contract.contract.id()));
>>>>>>> 0f41bfed
}

#[tokio::test]
async fn test_deposit_with_0x_prefix() {
    let contract = TestContract::new().await.unwrap();

    let eth_custodian_address: Address = Address::decode(CUSTODIAN_ADDRESS).unwrap();
    let recipient_address = Address::from_array([10u8; 20]);
    let deposit_amount = 17;
    let recipient_address_encoded = recipient_address.encode();

    // Note the 0x prefix before the deposit address.
    let message = [CONTRACT_ACC, ":", "0x", &recipient_address_encoded].concat();
    let fee: Fee = Fee::new(NEP141Wei::new(0));
    let token_message_data =
        TokenMessageData::parse_event_message_and_prepare_token_message_data(&message, fee)
            .unwrap();

    let deposit_event = DepositedEvent {
        eth_custodian_address,
        sender: Address::zero(),
        token_message_data,
        amount: deposit_amount,
    };

    let event_schema = ethabi::Event {
        name: DEPOSITED_EVENT.into(),
        inputs: DepositedEvent::event_params(),
        anonymous: false,
    };
    let log_entry = log_entry::LogEntry {
        address: eth_custodian_address.raw(),
        topics: vec![
            event_schema.signature(),
            // the sender is not important
            H256::zero(),
        ],
        data: ethabi::encode(&[
            ethabi::Token::String(message),
            ethabi::Token::Uint(U256::from(deposit_event.amount)),
            ethabi::Token::Uint(U256::from(fee.as_u128())),
        ]),
    };
    let proof = Proof {
        log_index: 1,
        // Only this field matters for the purpose of this test
        log_entry_data: rlp::encode(&log_entry).to_vec(),
        receipt_index: 1,
        receipt_data: Vec::new(),
        header_data: Vec::new(),
        proof: Vec::new(),
    };

    let res = contract.deposit_with_proof(&proof).await.unwrap();
    assert!(res.is_success());

    let balance = contract
        .get_eth_on_near_balance(contract.contract.id())
        .await
        .unwrap();
    assert_eq!(balance.0, deposit_amount);
}

#[tokio::test]
async fn test_deposit_with_same_proof() {
    let contract = TestContract::new().await.unwrap();
    assert!(
        !contract.call_is_used_proof(PROOF_DATA_NEAR).await.unwrap(),
        "Expected not to fail because the proof should not have been already used",
    );

    contract.call_deposit_eth_to_near().await.unwrap();
    assert!(
        contract.call_is_used_proof(PROOF_DATA_NEAR).await.unwrap(),
        "Expected not to fail because the proof should have been already used",
    );

    let res = contract
        .deposit_with_proof(&contract.get_proof(PROOF_DATA_NEAR))
        .await
        .unwrap_err();
    assert!(contract.check_error_message(&res, "ERR_PROOF_EXIST"));
}

#[tokio::test]
async fn test_deposit_wrong_custodian_address() {
    let contract = TestContract::new_with_custodian_and_owner(
        "0000000000000000000000000000000000000001",
        CONTRACT_ACC,
    )
    .await
    .unwrap();
    let res = contract
        .deposit_with_proof(&contract.get_proof(PROOF_DATA_NEAR))
        .await
        .unwrap_err();
    assert!(contract.check_error_message(&res, "ERR_WRONG_EVENT_ADDRESS"));
    assert!(
        !contract.call_is_used_proof(PROOF_DATA_NEAR).await.unwrap(),
        "Expected not to fail because the proof should not have been already used",
    );
}

#[tokio::test]
async fn test_ft_transfer_call_without_relayer() {
    let contract = TestContract::new().await.unwrap();
    contract.call_deposit_contract().await.unwrap();

    let balance = contract
        .get_eth_on_near_balance(contract.contract.id())
        .await
        .unwrap();
    assert_eq!(balance.0, DEPOSITED_CONTRACT);

    let transfer_amount: U128 = 50.into();
    let fee: u128 = 30;
    let mut msg = U256::from(fee).as_byte_slice().to_vec();
    msg.append(
        &mut validate_eth_address(RECIPIENT_ETH_ADDRESS)
            .as_bytes()
            .to_vec(),
    );
    let relayer_id = "relayer.root";
    let message = [relayer_id, hex::encode(msg).as_str()].join(":");

    let memo: Option<String> = None;
    let res = contract
        .contract
        .ft_transfer_call(
            contract.contract.id().clone(),
            transfer_amount,
            memo,
            message,
        )
        .max_gas()
        .deposit(ONE_YOCTO)
        .transact()
        .await
        .unwrap();
    assert!(res.is_success());

    let balance = contract
        .get_eth_on_near_balance(contract.contract.id())
        .await
        .unwrap();
    assert_eq!(balance.0, DEPOSITED_CONTRACT);
    assert_eq!(contract.total_supply().await.unwrap().0, DEPOSITED_CONTRACT);
}

#[tokio::test]
async fn test_admin_controlled_only_admin_can_pause() {
    use aurora_eth_connector::admin_controlled::PAUSE_DEPOSIT;

    let contract = TestContract::new_with_custodian_and_owner(CUSTODIAN_ADDRESS, "owner.root")
        .await
        .unwrap();
    let owner_acc = contract.contract_account("owner").await.unwrap();
    let user_acc = contract.contract_account("eth_recipient").await.unwrap();
    let res = user_acc
        .set_paused_flags(PAUSE_DEPOSIT)
        .max_gas()
        .transact()
        .await
        .unwrap_err();
    assert!(contract.check_error_message(&res, "ERR_ACCESS_RIGHT"));

    let res = contract
        .contract
        .set_paused_flags(PAUSE_DEPOSIT)
        .max_gas()
        .transact()
        .await
        .unwrap();
    assert!(res.is_success());

    let res = owner_acc
        .set_paused_flags(PAUSE_DEPOSIT)
        .max_gas()
        .transact()
        .await
        .unwrap();
    assert!(res.is_success());
}

#[tokio::test]
async fn test_admin_controlled_admin_can_perform_actions_when_paused() {
    use aurora_eth_connector::admin_controlled::{PAUSE_DEPOSIT, PAUSE_WITHDRAW};

    // 1st deposit call when unpaused - should succeed
    let contract = TestContract::new_with_custodian_and_owner(CUSTODIAN_ADDRESS, "owner.root")
        .await
        .unwrap();
    contract.call_deposit_eth_to_near().await.unwrap();
    let owner_acc = contract.contract_account("owner").await.unwrap();
    let user_acc = contract.contract_account("eth_recipient").await.unwrap();

    let sender_id: AccountId = DEPOSITED_RECIPIENT.parse().unwrap();
    let recipient_addr: Address = validate_eth_address(RECIPIENT_ETH_ADDRESS);
    let withdraw_amount = 100;

    // 1st withdraw call when unpaused  - should succeed
    let res = contract
        .contract
        .engine_withdraw(sender_id.clone(), recipient_addr, withdraw_amount)
        .max_gas()
        .deposit(ONE_YOCTO)
        .transact()
        .await
        .unwrap();
    assert!(res.is_success());

    let data: WithdrawResult = res.into_value();
    let custodian_addr = validate_eth_address(CUSTODIAN_ADDRESS);
    assert_eq!(data.recipient_id, recipient_addr);
    assert_eq!(data.amount, withdraw_amount);
    assert_eq!(data.eth_custodian_address, custodian_addr);

    // Pause deposit
    let res = contract
        .contract
        .set_paused_flags(PAUSE_DEPOSIT)
        .max_gas()
        .transact()
        .await
        .unwrap();
    assert!(res.is_success());

    // 2nd deposit call when paused, but the admin is calling it - should succeed
    // NB: We can use `PROOF_DATA_ETH` this will be just a different proof but the same deposit
    // method which should be paused
    contract
        .set_engine_account(contract.contract.id())
        .await
        .unwrap();
    contract.call_deposit_eth_to_aurora().await.unwrap();

    // Pause withdraw
    let res = contract
        .contract
        .set_paused_flags(PAUSE_WITHDRAW)
        .max_gas()
        .transact()
        .await
        .unwrap();
    assert!(res.is_success());

    // 2nd withdraw call when paused, but the admin is calling it - should succeed
    let res = contract
        .contract
        .engine_withdraw(sender_id.clone(), recipient_addr, withdraw_amount)
        .max_gas()
        .deposit(ONE_YOCTO)
        .transact()
        .await
        .unwrap();
    assert!(res.is_success());

    let data: WithdrawResult = res.into_value();
    let custodian_addr = validate_eth_address(CUSTODIAN_ADDRESS);
    assert_eq!(data.recipient_id, recipient_addr);
    assert_eq!(data.amount, withdraw_amount);
    assert_eq!(data.eth_custodian_address, custodian_addr);

    let res = user_acc
        .engine_withdraw(sender_id.clone(), recipient_addr, withdraw_amount)
        .max_gas()
        .deposit(ONE_YOCTO)
        .transact()
        .await
        .unwrap_err();
    assert!(contract.check_error_message(&res, "ERR_ACCESS_RIGHT"));

    let res = owner_acc
        .engine_withdraw(sender_id, recipient_addr, withdraw_amount)
        .max_gas()
        .deposit(ONE_YOCTO)
        .transact()
        .await
        .unwrap();
    assert!(res.is_success());

    let data: WithdrawResult = res.into_value();
    let custodian_addr = validate_eth_address(CUSTODIAN_ADDRESS);
    assert_eq!(data.recipient_id, recipient_addr);
    assert_eq!(data.amount, withdraw_amount);
    assert_eq!(data.eth_custodian_address, custodian_addr);
}

#[tokio::test]
async fn test_deposit_pausability() {
    use aurora_eth_connector::admin_controlled::{PAUSE_DEPOSIT, UNPAUSE_ALL};

    let contract = TestContract::new_with_custodian_and_owner(CUSTODIAN_ADDRESS, "owner.root")
        .await
        .unwrap();

    let owner_acc = contract.contract_account("owner").await.unwrap();
    let user_acc = contract.contract_account("eth_recipient").await.unwrap();

    contract
        .set_and_check_access_right(user_acc.id())
        .await
        .unwrap();

    // 1st deposit call - should succeed
    let proof1 = contract.mock_proof(user_acc.id(), 10, 1);
    let res = contract
        .user_deposit_with_proof(&user_acc, &proof1)
        .await
        .unwrap();
    assert!(res.is_success());

    // Pause deposit
    let res = contract
        .contract
        .set_paused_flags(PAUSE_DEPOSIT)
        .max_gas()
        .transact()
        .await
        .unwrap();
    assert!(res.is_success());

    // 2nd deposit call - should fail for `user_acc`
    let proof2 = contract.mock_proof(user_acc.id(), 20, 2);
    let res = contract
        .user_deposit_with_proof(&user_acc, &proof2)
        .await
        .unwrap_err();
    assert!(contract.check_error_message(&res, "ERR_PAUSED"));

    let proof3 = contract.mock_proof(user_acc.id(), 30, 3);
    let res = contract
        .user_deposit_with_proof(&owner_acc, &proof3)
        .await
        .unwrap();
    assert!(res.is_success());

    // Unpause all
    let res = contract
        .contract
        .set_paused_flags(UNPAUSE_ALL)
        .max_gas()
        .transact()
        .await
        .unwrap();
    assert!(res.is_success());

    // 3rd deposit call - should succeed
    let proof4 = contract.mock_proof(user_acc.id(), 40, 4);
    let res = contract
        .user_deposit_with_proof(&user_acc, &proof4)
        .await
        .unwrap();
    assert!(res.is_success());
    assert_eq!(contract.total_supply().await.unwrap().0, 80);
}

#[tokio::test]
async fn test_withdraw_from_near_pausability() {
    use aurora_eth_connector::admin_controlled::{PAUSE_WITHDRAW, UNPAUSE_ALL};

    let contract = TestContract::new().await.unwrap();
    contract.call_deposit_eth_to_near().await.unwrap();
    contract.call_deposit_contract().await.unwrap();
    let user_acc = contract.contract_account("eth_recipient").await.unwrap();
    contract
        .set_and_check_access_right(user_acc.id())
        .await
        .unwrap();

    let recipient_addr: Address = validate_eth_address(RECIPIENT_ETH_ADDRESS);
    let withdraw_amount = 100;
    // 1st withdraw - should succeed
    let res = user_acc
        .withdraw(recipient_addr, withdraw_amount)
        .max_gas()
        .deposit(ONE_YOCTO)
        .transact()
        .await
        .unwrap();
    assert!(res.is_success());

    let data: WithdrawResult = res.into_value();
    let custodian_addr = validate_eth_address(CUSTODIAN_ADDRESS);
    assert_eq!(data.recipient_id, recipient_addr);
    assert_eq!(data.amount, withdraw_amount);
    assert_eq!(data.eth_custodian_address, custodian_addr);

    // Pause withdraw
    let res = contract
        .contract
        .set_paused_flags(PAUSE_WITHDRAW)
        .max_gas()
        .transact()
        .await
        .unwrap();
    assert!(res.is_success());

    // 2nd withdraw - should fail
    let res = user_acc
        .withdraw(recipient_addr, withdraw_amount)
        .max_gas()
        .deposit(ONE_YOCTO)
        .transact()
        .await
        .unwrap_err();
    assert!(contract.check_error_message(&res, "WithdrawErrorPaused"));

    // Unpause all
    let res = contract
        .contract
        .set_paused_flags(UNPAUSE_ALL)
        .max_gas()
        .transact()
        .await
        .unwrap();
    assert!(res.is_success());

    let res = user_acc
        .withdraw(recipient_addr, withdraw_amount)
        .max_gas()
        .deposit(ONE_YOCTO)
        .transact()
        .await
        .unwrap();
    assert!(res.is_success());

    let data: WithdrawResult = res.into_value();
    let custodian_addr = validate_eth_address(CUSTODIAN_ADDRESS);
    assert_eq!(data.recipient_id, recipient_addr);
    assert_eq!(data.amount, withdraw_amount);
    assert_eq!(data.eth_custodian_address, custodian_addr);
}

#[tokio::test]
async fn test_get_accounts_counter() {
    let contract = TestContract::new().await.unwrap();
    contract.call_deposit_eth_to_near().await.unwrap();

    let res = contract
        .contract
        .get_accounts_counter()
        .await
        .transact()
        .await
        .unwrap()
        .result;
    assert_eq!(res.0, 2);
}

#[tokio::test]
async fn test_get_accounts_counter_and_transfer() {
    let contract = TestContract::new().await.unwrap();
    contract.call_deposit_eth_to_near().await.unwrap();
    contract.call_deposit_contract().await.unwrap();

    let res = contract
        .contract
        .get_accounts_counter()
        .await
        .transact()
        .await
        .unwrap()
        .result;
    assert_eq!(res.0, 2);

    let transfer_amount: U128 = 70.into();
    let receiver_id: AccountId = DEPOSITED_RECIPIENT.parse().unwrap();
    let memo = Some("transfer memo".to_string());
    let res = contract
        .contract
        .ft_transfer(receiver_id.clone(), transfer_amount, memo)
        .max_gas()
        .deposit(ONE_YOCTO)
        .transact()
        .await
        .unwrap();
    assert!(res.is_success());

    let balance = contract
        .get_eth_on_near_balance(&receiver_id)
        .await
        .unwrap();
    assert_eq!(balance.0, DEPOSITED_AMOUNT + transfer_amount.0);

    let balance = contract
        .get_eth_on_near_balance(contract.contract.id())
        .await
        .unwrap();
    assert_eq!(balance.0, DEPOSITED_CONTRACT - transfer_amount.0);
    assert_eq!(
        contract.total_supply().await.unwrap().0,
        DEPOSITED_AMOUNT + DEPOSITED_CONTRACT
    );
    let res = contract
        .contract
        .get_accounts_counter()
        .await
        .transact()
        .await
        .unwrap()
        .result;
    assert_eq!(res.0, 2);
}

#[tokio::test]
async fn test_deposit_to_near_with_zero_fee() {
    let proof_str = r#"{"log_index":0,"log_entry_data":[248,251,148,9,109,233,194,184,165,184,194,44,238,50,137,177,1,246,150,13,104,229,30,248,66,160,209,66,67,156,39,142,37,218,217,165,7,102,241,83,208,227,210,215,191,43,209,111,194,120,28,75,212,148,178,177,90,157,160,0,0,0,0,0,0,0,0,0,0,0,0,121,24,63,219,216,14,45,138,234,26,202,162,246,123,251,138,54,212,10,141,184,160,0,0,0,0,0,0,0,0,0,0,0,0,0,0,0,0,0,0,0,0,0,0,0,0,0,0,0,0,0,0,0,96,0,0,0,0,0,0,0,0,0,0,0,0,0,0,0,0,0,0,0,0,0,0,0,0,0,0,0,0,0,0,11,184,0,0,0,0,0,0,0,0,0,0,0,0,0,0,0,0,0,0,0,0,0,0,0,0,0,0,0,0,0,0,0,0,0,0,0,0,0,0,0,0,0,0,0,0,0,0,0,0,0,0,0,0,0,0,0,0,0,0,0,0,0,0,0,18,101,116,104,95,114,101,99,105,112,105,101,110,116,46,114,111,111,116,0,0,0,0,0,0,0,0,0,0,0,0,0,0],"receipt_index":0,"receipt_data":[249,2,6,1,130,106,249,185,1,0,0,0,8,0,0,0,0,0,0,0,0,0,0,0,0,0,0,0,0,0,0,0,0,0,0,0,0,0,0,0,0,0,0,0,0,0,0,0,0,0,0,0,0,0,128,0,0,0,0,0,0,0,0,0,0,0,0,0,0,0,0,0,0,0,0,0,0,0,0,0,0,0,0,0,0,0,0,0,0,0,0,0,0,128,0,0,0,0,0,0,0,0,0,0,0,0,0,0,0,0,0,0,0,0,0,0,0,0,0,0,0,0,0,0,0,0,0,0,0,0,0,0,0,1,0,0,0,0,0,0,0,0,0,0,0,0,0,0,0,0,0,0,0,0,0,0,0,32,0,0,0,0,0,0,0,0,0,0,128,0,0,0,0,0,0,0,0,0,0,0,0,0,0,0,0,0,0,0,0,0,0,0,0,0,0,8,0,0,0,0,0,0,0,0,0,0,0,0,0,128,0,0,0,0,0,0,0,0,0,0,0,0,0,0,0,0,0,0,0,0,0,0,0,0,0,0,0,0,0,0,0,0,0,0,0,0,0,0,128,0,0,0,0,0,0,0,0,0,0,0,0,0,0,0,0,0,248,253,248,251,148,9,109,233,194,184,165,184,194,44,238,50,137,177,1,246,150,13,104,229,30,248,66,160,209,66,67,156,39,142,37,218,217,165,7,102,241,83,208,227,210,215,191,43,209,111,194,120,28,75,212,148,178,177,90,157,160,0,0,0,0,0,0,0,0,0,0,0,0,121,24,63,219,216,14,45,138,234,26,202,162,246,123,251,138,54,212,10,141,184,160,0,0,0,0,0,0,0,0,0,0,0,0,0,0,0,0,0,0,0,0,0,0,0,0,0,0,0,0,0,0,0,96,0,0,0,0,0,0,0,0,0,0,0,0,0,0,0,0,0,0,0,0,0,0,0,0,0,0,0,0,0,0,11,184,0,0,0,0,0,0,0,0,0,0,0,0,0,0,0,0,0,0,0,0,0,0,0,0,0,0,0,0,0,0,0,0,0,0,0,0,0,0,0,0,0,0,0,0,0,0,0,0,0,0,0,0,0,0,0,0,0,0,0,0,0,0,0,18,101,116,104,95,114,101,99,105,112,105,101,110,116,46,114,111,111,116,0,0,0,0,0,0,0,0,0,0,0,0,0,0],"header_data":[249,2,23,160,7,139,123,21,146,99,81,234,117,153,151,30,67,221,231,90,105,219,121,127,196,224,201,83,178,31,173,155,190,123,227,174,160,29,204,77,232,222,199,93,122,171,133,181,103,182,204,212,26,211,18,69,27,148,138,116,19,240,161,66,253,64,212,147,71,148,109,150,79,199,61,172,73,162,195,49,105,169,235,252,47,207,92,249,136,136,160,227,202,170,144,85,104,169,90,220,93,227,155,76,252,229,223,163,146,127,223,157,121,27,238,116,64,112,216,124,129,107,9,160,158,128,122,7,117,120,186,231,92,224,181,67,43,66,153,79,155,38,238,166,68,1,151,100,134,126,214,86,59,66,174,201,160,235,177,124,164,253,179,174,206,160,196,186,61,51,64,217,35,121,86,229,24,251,162,51,82,72,31,218,240,150,32,157,48,185,1,0,0,0,8,0,0,32,0,0,0,0,0,0,128,0,0,0,2,0,128,0,64,32,0,0,0,0,0,0,64,0,0,10,0,0,0,0,0,0,3,0,0,0,0,64,128,0,0,64,0,0,0,0,0,16,0,0,130,0,1,16,0,32,4,0,0,0,0,0,2,1,0,0,0,0,0,8,0,8,0,0,32,0,4,128,2,0,128,0,0,0,0,0,0,0,0,0,4,32,0,8,2,0,0,0,128,65,0,136,0,0,40,0,0,0,8,0,0,128,0,34,0,4,0,185,2,0,0,4,32,128,0,2,0,0,0,128,0,0,10,0,1,0,1,0,0,0,0,32,1,8,128,0,0,4,0,0,0,128,128,0,70,0,0,0,0,0,0,16,64,0,64,0,34,64,0,0,0,4,0,0,0,0,1,128,0,9,0,0,0,0,0,16,0,0,64,2,0,0,0,132,0,64,32,0,0,0,0,0,0,0,0,0,1,0,0,0,0,0,4,0,0,0,32,8,0,16,0,8,0,16,68,0,0,0,16,0,0,0,128,0,64,0,0,128,0,0,0,0,0,0,0,16,0,1,0,16,132,49,181,116,68,131,157,92,101,131,122,18,0,131,101,155,9,132,96,174,110,74,153,216,131,1,10,1,132,103,101,116,104,134,103,111,49,46,49,54,135,119,105,110,100,111,119,115,160,228,82,26,232,236,82,141,6,111,169,92,14,115,254,59,131,192,3,202,209,126,79,140,182,163,12,185,45,210,17,60,38,136,84,114,37,115,236,183,145,213],"proof":[[248,145,160,187,129,186,104,13,250,13,252,114,170,223,247,137,53,113,225,188,217,54,244,108,193,247,236,197,29,0,161,119,76,227,184,160,66,209,234,66,254,223,80,22,246,80,204,38,2,90,115,201,183,79,207,47,192,234,143,221,89,78,36,199,127,9,55,190,160,91,160,251,58,165,255,90,2,105,47,46,220,67,3,52,105,42,182,130,224,19,162,115,159,136,158,218,93,187,148,188,9,128,128,128,128,128,160,181,223,248,223,173,187,103,169,52,204,62,13,90,70,147,236,199,27,201,112,157,4,139,63,188,12,98,117,10,82,85,125,128,128,128,128,128,128,128,128],[249,2,13,48,185,2,9,249,2,6,1,130,106,249,185,1,0,0,0,8,0,0,0,0,0,0,0,0,0,0,0,0,0,0,0,0,0,0,0,0,0,0,0,0,0,0,0,0,0,0,0,0,0,0,0,0,0,0,0,0,0,128,0,0,0,0,0,0,0,0,0,0,0,0,0,0,0,0,0,0,0,0,0,0,0,0,0,0,0,0,0,0,0,0,0,0,0,0,0,0,128,0,0,0,0,0,0,0,0,0,0,0,0,0,0,0,0,0,0,0,0,0,0,0,0,0,0,0,0,0,0,0,0,0,0,0,0,0,0,0,1,0,0,0,0,0,0,0,0,0,0,0,0,0,0,0,0,0,0,0,0,0,0,0,32,0,0,0,0,0,0,0,0,0,0,128,0,0,0,0,0,0,0,0,0,0,0,0,0,0,0,0,0,0,0,0,0,0,0,0,0,0,8,0,0,0,0,0,0,0,0,0,0,0,0,0,128,0,0,0,0,0,0,0,0,0,0,0,0,0,0,0,0,0,0,0,0,0,0,0,0,0,0,0,0,0,0,0,0,0,0,0,0,0,0,128,0,0,0,0,0,0,0,0,0,0,0,0,0,0,0,0,0,248,253,248,251,148,9,109,233,194,184,165,184,194,44,238,50,137,177,1,246,150,13,104,229,30,248,66,160,209,66,67,156,39,142,37,218,217,165,7,102,241,83,208,227,210,215,191,43,209,111,194,120,28,75,212,148,178,177,90,157,160,0,0,0,0,0,0,0,0,0,0,0,0,121,24,63,219,216,14,45,138,234,26,202,162,246,123,251,138,54,212,10,141,184,160,0,0,0,0,0,0,0,0,0,0,0,0,0,0,0,0,0,0,0,0,0,0,0,0,0,0,0,0,0,0,0,96,0,0,0,0,0,0,0,0,0,0,0,0,0,0,0,0,0,0,0,0,0,0,0,0,0,0,0,0,0,0,11,184,0,0,0,0,0,0,0,0,0,0,0,0,0,0,0,0,0,0,0,0,0,0,0,0,0,0,0,0,0,0,0,0,0,0,0,0,0,0,0,0,0,0,0,0,0,0,0,0,0,0,0,0,0,0,0,0,0,0,0,0,0,0,0,18,101,116,104,95,114,101,99,105,112,105,101,110,116,46,114,111,111,116,0,0,0,0,0,0,0,0,0,0,0,0,0,0]]}"#;
    let contract = TestContract::new().await.unwrap();
    let res = contract
        .deposit_with_proof(&contract.get_proof(proof_str))
        .await
        .unwrap();
    assert!(res.is_success());
    assert!(
        contract.call_is_used_proof(proof_str).await.unwrap(),
        "Expected not to fail because the proof should have been already used",
    );

    let deposited_amount = 3000;
    let receiver_id: AccountId = DEPOSITED_RECIPIENT.parse().unwrap();

    let balance = contract
        .get_eth_on_near_balance(&receiver_id)
        .await
        .unwrap();
    assert_eq!(balance.0, deposited_amount);

    let balance = contract
        .get_eth_on_near_balance(contract.contract.id())
        .await
        .unwrap();
    assert_eq!(balance.0, 0);
    assert_eq!(contract.total_supply().await.unwrap().0, deposited_amount);
}

#[tokio::test]
async fn test_deposit_to_aurora_with_zero_fee() {
    let proof_str = r#"{"log_index":0,"log_entry_data":[249,1,27,148,9,109,233,194,184,165,184,194,44,238,50,137,177,1,246,150,13,104,229,30,248,66,160,209,66,67,156,39,142,37,218,217,165,7,102,241,83,208,227,210,215,191,43,209,111,194,120,28,75,212,148,178,177,90,157,160,0,0,0,0,0,0,0,0,0,0,0,0,121,24,63,219,216,14,45,138,234,26,202,162,246,123,251,138,54,212,10,141,184,192,0,0,0,0,0,0,0,0,0,0,0,0,0,0,0,0,0,0,0,0,0,0,0,0,0,0,0,0,0,0,0,96,0,0,0,0,0,0,0,0,0,0,0,0,0,0,0,0,0,0,0,0,0,0,0,0,0,0,0,0,0,0,7,208,0,0,0,0,0,0,0,0,0,0,0,0,0,0,0,0,0,0,0,0,0,0,0,0,0,0,0,0,0,0,0,0,0,0,0,0,0,0,0,0,0,0,0,0,0,0,0,0,0,0,0,0,0,0,0,0,0,0,0,0,0,0,0,59,101,116,104,95,99,111,110,110,101,99,116,111,114,46,114,111,111,116,58,56,57,49,66,50,55,52,57,50,51,56,66,50,55,102,70,53,56,101,57,53,49,48,56,56,101,53,53,98,48,52,100,101,55,49,68,99,51,55,52,0,0,0,0,0],"receipt_index":3,"receipt_data":[249,2,41,1,131,2,246,200,185,1,0,0,0,8,0,0,0,0,0,0,0,0,0,0,0,0,0,0,0,0,0,0,0,0,0,0,0,0,0,0,0,0,0,0,0,0,0,0,0,0,0,0,0,0,0,128,0,0,0,0,0,0,0,0,0,0,0,0,0,0,0,0,0,0,0,0,0,0,0,0,0,0,0,0,0,0,0,0,0,0,0,0,0,0,128,0,0,0,0,0,0,0,0,0,0,0,0,0,0,0,0,0,0,0,0,0,0,0,0,0,0,0,0,0,0,0,0,0,0,0,0,0,0,0,1,0,0,0,0,0,0,0,0,0,0,0,0,0,0,0,0,0,0,0,0,0,0,0,32,0,0,0,0,0,0,0,0,0,0,128,0,0,0,0,0,0,0,0,0,0,0,0,0,0,0,0,0,0,0,0,0,0,0,0,0,0,8,0,0,0,0,0,0,0,0,0,0,0,0,0,128,0,0,0,0,0,0,0,0,0,0,0,0,0,0,0,0,0,0,0,0,0,0,0,0,0,0,0,0,0,0,0,0,0,0,0,0,0,0,128,0,0,0,0,0,0,0,0,0,0,0,0,0,0,0,0,0,249,1,30,249,1,27,148,9,109,233,194,184,165,184,194,44,238,50,137,177,1,246,150,13,104,229,30,248,66,160,209,66,67,156,39,142,37,218,217,165,7,102,241,83,208,227,210,215,191,43,209,111,194,120,28,75,212,148,178,177,90,157,160,0,0,0,0,0,0,0,0,0,0,0,0,121,24,63,219,216,14,45,138,234,26,202,162,246,123,251,138,54,212,10,141,184,192,0,0,0,0,0,0,0,0,0,0,0,0,0,0,0,0,0,0,0,0,0,0,0,0,0,0,0,0,0,0,0,96,0,0,0,0,0,0,0,0,0,0,0,0,0,0,0,0,0,0,0,0,0,0,0,0,0,0,0,0,0,0,7,208,0,0,0,0,0,0,0,0,0,0,0,0,0,0,0,0,0,0,0,0,0,0,0,0,0,0,0,0,0,0,0,0,0,0,0,0,0,0,0,0,0,0,0,0,0,0,0,0,0,0,0,0,0,0,0,0,0,0,0,0,0,0,0,59,101,116,104,95,99,111,110,110,101,99,116,111,114,46,114,111,111,116,58,56,57,49,66,50,55,52,57,50,51,56,66,50,55,102,70,53,56,101,57,53,49,48,56,56,101,53,53,98,48,52,100,101,55,49,68,99,51,55,52,0,0,0,0,0],"header_data":[249,2,23,160,110,48,40,236,52,198,197,25,255,191,199,4,137,3,185,31,202,84,90,80,104,32,176,13,144,141,165,183,36,30,94,138,160,29,204,77,232,222,199,93,122,171,133,181,103,182,204,212,26,211,18,69,27,148,138,116,19,240,161,66,253,64,212,147,71,148,148,156,193,169,167,156,148,249,191,22,225,202,121,212,79,2,197,75,191,164,160,127,26,168,212,111,22,173,213,25,217,187,227,114,86,173,99,166,195,67,16,104,111,200,109,110,147,241,23,71,122,89,215,160,47,120,179,75,110,158,228,18,242,156,38,111,95,25,236,211,158,53,53,62,89,190,2,40,220,41,151,200,127,219,33,219,160,222,177,165,249,98,109,130,37,226,229,165,113,45,12,145,30,16,28,154,86,22,203,218,233,13,246,165,177,61,57,68,83,185,1,0,0,32,8,0,33,0,0,0,64,0,32,0,128,0,0,0,132,0,0,0,64,32,64,0,0,1,0,32,64,0,0,8,0,0,0,0,0,0,137,32,0,0,0,64,128,0,0,16,0,0,0,0,33,64,0,1,0,0,0,0,0,0,0,0,68,0,0,0,2,1,64,0,0,0,0,9,16,0,0,32,0,0,0,128,2,0,0,0,33,0,0,0,128,0,0,0,12,64,32,8,66,2,0,0,64,0,0,8,0,0,40,8,8,0,0,0,0,16,0,0,0,0,64,49,0,0,8,0,96,0,0,18,0,0,0,0,0,64,10,0,1,0,0,32,0,0,0,33,0,0,128,136,10,64,0,64,0,0,192,128,0,0,64,1,0,0,4,0,8,0,64,0,34,0,0,0,0,0,0,0,0,0,0,0,8,8,0,4,0,0,0,32,0,4,0,2,0,0,0,129,4,0,96,16,4,8,0,0,0,0,0,0,1,0,128,16,0,0,2,0,4,0,32,0,8,0,0,0,0,16,0,1,0,0,0,0,64,0,128,0,0,32,36,128,0,0,4,64,0,8,8,16,0,1,4,16,132,50,32,156,229,131,157,92,137,131,122,18,0,131,35,159,183,132,96,174,111,126,153,216,131,1,10,3,132,103,101,116,104,136,103,111,49,46,49,54,46,51,133,108,105,110,117,120,160,59,74,90,253,211,14,166,114,39,213,120,95,221,43,109,173,72,205,160,203,71,44,83,159,36,59,129,84,32,16,254,251,136,49,16,97,244,161,246,244,85],"proof":[[248,113,160,227,103,29,228,16,56,196,146,115,29,122,202,254,140,214,86,189,108,47,197,2,195,50,211,4,126,58,175,71,11,70,78,160,229,239,23,242,100,150,90,169,21,162,252,207,202,244,187,71,172,126,191,33,166,162,45,134,108,114,6,76,78,177,148,140,128,128,128,128,128,128,160,21,91,249,81,132,162,52,236,128,181,5,72,158,228,177,131,87,144,64,194,111,103,180,16,183,103,245,136,125,213,208,76,128,128,128,128,128,128,128,128],[249,1,241,128,160,52,154,34,8,39,210,121,1,151,92,91,225,198,154,204,207,11,204,187,59,223,154,187,102,115,110,193,141,201,198,95,253,160,218,19,188,241,210,48,51,3,76,125,48,152,171,188,45,136,109,71,236,171,242,162,10,34,245,160,191,5,120,9,80,129,160,147,160,142,184,113,171,112,171,131,124,150,117,65,27,207,149,119,136,120,65,7,99,155,114,169,57,91,125,26,117,49,67,160,173,217,104,114,149,170,18,227,251,73,78,11,220,243,240,66,117,32,199,64,138,173,169,43,8,122,39,47,210,54,41,192,160,139,116,124,73,113,242,225,65,167,48,33,13,149,51,152,196,79,93,126,103,116,48,177,25,80,186,34,55,15,116,2,13,160,67,10,207,13,108,228,254,73,175,10,166,107,144,157,150,135,173,179,140,112,129,205,168,132,194,4,191,175,239,50,66,245,160,26,193,195,232,40,106,60,72,133,32,204,205,104,90,20,60,166,16,214,184,115,44,216,62,82,30,141,124,160,72,173,62,160,67,5,174,33,105,28,248,245,48,15,129,153,96,27,97,125,29,194,233,139,228,8,243,221,79,2,151,52,75,30,47,136,160,103,94,192,58,117,224,88,80,21,183,254,178,135,21,78,20,233,250,7,22,243,14,41,56,12,118,206,224,75,42,96,77,160,225,64,237,254,248,145,134,195,166,49,205,129,233,54,142,136,235,242,10,14,175,76,73,131,26,135,102,237,64,23,102,213,160,167,104,45,101,228,93,89,216,167,142,125,0,216,77,167,4,245,156,140,98,117,19,165,25,185,204,84,161,175,153,193,20,160,53,22,192,197,176,225,102,6,251,115,216,238,53,110,254,106,193,134,232,100,173,93,211,71,195,10,192,107,97,190,165,12,160,104,206,244,51,77,131,79,209,64,233,97,35,142,75,42,205,198,120,222,90,199,168,126,235,12,225,30,240,214,56,253,168,160,230,94,127,56,22,169,3,159,236,49,217,88,2,175,168,22,104,177,154,127,106,165,176,238,236,141,83,64,123,28,177,206,160,140,137,2,195,227,9,182,245,76,62,215,174,168,254,15,125,111,241,30,50,110,189,66,58,230,2,252,104,182,247,223,94,128],[249,2,48,32,185,2,44,249,2,41,1,131,2,246,200,185,1,0,0,0,8,0,0,0,0,0,0,0,0,0,0,0,0,0,0,0,0,0,0,0,0,0,0,0,0,0,0,0,0,0,0,0,0,0,0,0,0,0,0,0,0,0,128,0,0,0,0,0,0,0,0,0,0,0,0,0,0,0,0,0,0,0,0,0,0,0,0,0,0,0,0,0,0,0,0,0,0,0,0,0,0,128,0,0,0,0,0,0,0,0,0,0,0,0,0,0,0,0,0,0,0,0,0,0,0,0,0,0,0,0,0,0,0,0,0,0,0,0,0,0,0,1,0,0,0,0,0,0,0,0,0,0,0,0,0,0,0,0,0,0,0,0,0,0,0,32,0,0,0,0,0,0,0,0,0,0,128,0,0,0,0,0,0,0,0,0,0,0,0,0,0,0,0,0,0,0,0,0,0,0,0,0,0,8,0,0,0,0,0,0,0,0,0,0,0,0,0,128,0,0,0,0,0,0,0,0,0,0,0,0,0,0,0,0,0,0,0,0,0,0,0,0,0,0,0,0,0,0,0,0,0,0,0,0,0,0,128,0,0,0,0,0,0,0,0,0,0,0,0,0,0,0,0,0,249,1,30,249,1,27,148,9,109,233,194,184,165,184,194,44,238,50,137,177,1,246,150,13,104,229,30,248,66,160,209,66,67,156,39,142,37,218,217,165,7,102,241,83,208,227,210,215,191,43,209,111,194,120,28,75,212,148,178,177,90,157,160,0,0,0,0,0,0,0,0,0,0,0,0,121,24,63,219,216,14,45,138,234,26,202,162,246,123,251,138,54,212,10,141,184,192,0,0,0,0,0,0,0,0,0,0,0,0,0,0,0,0,0,0,0,0,0,0,0,0,0,0,0,0,0,0,0,96,0,0,0,0,0,0,0,0,0,0,0,0,0,0,0,0,0,0,0,0,0,0,0,0,0,0,0,0,0,0,7,208,0,0,0,0,0,0,0,0,0,0,0,0,0,0,0,0,0,0,0,0,0,0,0,0,0,0,0,0,0,0,0,0,0,0,0,0,0,0,0,0,0,0,0,0,0,0,0,0,0,0,0,0,0,0,0,0,0,0,0,0,0,0,0,59,101,116,104,95,99,111,110,110,101,99,116,111,114,46,114,111,111,116,58,56,57,49,66,50,55,52,57,50,51,56,66,50,55,102,70,53,56,101,57,53,49,48,56,56,101,53,53,98,48,52,100,101,55,49,68,99,51,55,52,0,0,0,0,0]]}"#;
    let contract = TestContract::new().await.unwrap();
    let res = contract
        .deposit_with_proof(&contract.get_proof(proof_str))
        .await
        .unwrap();
    assert!(res.is_success());
    assert!(
        contract.call_is_used_proof(proof_str).await.unwrap(),
        "Expected not to fail because the proof should have been already used",
    );

    let deposited_amount = 2000;
    assert_eq!(contract.total_supply().await.unwrap().0, deposited_amount);
}

#[tokio::test]
async fn test_deposit_to_near_amount_less_fee() {
    let contract = TestContract::new_with_custodian_and_owner(
        "73c8931CA2aD746d97a59A7ABDDa0a9205F7ffF9",
        CONTRACT_ACC,
    )
    .await
    .unwrap();
    let proof_str = r#"{"log_index":0,"log_entry_data":[248,251,148,115,200,147,28,162,173,116,109,151,165,154,122,189,218,10,146,5,247,255,249,248,66,160,209,66,67,156,39,142,37,218,217,165,7,102,241,83,208,227,210,215,191,43,209,111,194,120,28,75,212,148,178,177,90,157,160,0,0,0,0,0,0,0,0,0,0,0,0,121,24,63,219,216,14,45,138,234,26,202,162,246,123,251,138,54,212,10,141,184,160,0,0,0,0,0,0,0,0,0,0,0,0,0,0,0,0,0,0,0,0,0,0,0,0,0,0,0,0,0,0,0,96,0,0,0,0,0,0,0,0,0,0,0,0,0,0,0,0,0,0,0,0,0,0,0,0,0,0,0,0,0,0,0,150,0,0,0,0,0,0,0,0,0,0,0,0,0,0,0,0,0,0,0,0,0,0,0,0,0,0,0,0,0,0,2,88,0,0,0,0,0,0,0,0,0,0,0,0,0,0,0,0,0,0,0,0,0,0,0,0,0,0,0,0,0,0,0,18,101,116,104,95,114,101,99,105,112,105,101,110,116,46,114,111,111,116,0,0,0,0,0,0,0,0,0,0,0,0,0,0],"receipt_index":0,"receipt_data":[249,2,6,1,130,106,251,185,1,0,0,0,8,0,0,0,0,0,0,0,0,0,0,0,0,0,0,128,0,0,0,0,0,0,0,0,0,0,0,0,0,0,0,0,0,0,0,0,0,0,0,0,0,0,0,0,0,0,0,0,0,0,0,0,0,0,0,0,0,0,0,0,0,0,0,0,0,0,0,0,0,0,0,0,0,0,0,0,0,0,0,0,0,0,0,0,0,0,0,0,0,0,0,0,0,0,0,0,0,0,0,0,0,0,0,0,0,0,0,0,0,0,0,0,0,0,0,0,0,0,0,0,0,0,0,0,0,0,0,0,0,0,0,0,0,0,0,0,0,0,0,0,0,0,0,0,0,32,0,0,0,0,0,0,0,0,0,0,128,0,0,0,0,0,0,0,0,0,0,0,0,0,0,0,0,0,0,0,8,0,0,0,0,0,0,8,0,0,0,0,0,0,0,0,0,0,0,0,0,128,0,0,0,0,0,0,0,0,0,0,0,0,0,0,0,0,0,0,0,0,0,0,0,128,0,0,0,0,0,0,0,0,0,0,0,0,0,0,128,0,0,0,0,0,0,0,0,0,0,0,0,0,0,0,0,0,248,253,248,251,148,115,200,147,28,162,173,116,109,151,165,154,122,189,218,10,146,5,247,255,249,248,66,160,209,66,67,156,39,142,37,218,217,165,7,102,241,83,208,227,210,215,191,43,209,111,194,120,28,75,212,148,178,177,90,157,160,0,0,0,0,0,0,0,0,0,0,0,0,121,24,63,219,216,14,45,138,234,26,202,162,246,123,251,138,54,212,10,141,184,160,0,0,0,0,0,0,0,0,0,0,0,0,0,0,0,0,0,0,0,0,0,0,0,0,0,0,0,0,0,0,0,96,0,0,0,0,0,0,0,0,0,0,0,0,0,0,0,0,0,0,0,0,0,0,0,0,0,0,0,0,0,0,0,150,0,0,0,0,0,0,0,0,0,0,0,0,0,0,0,0,0,0,0,0,0,0,0,0,0,0,0,0,0,0,2,88,0,0,0,0,0,0,0,0,0,0,0,0,0,0,0,0,0,0,0,0,0,0,0,0,0,0,0,0,0,0,0,18,101,116,104,95,114,101,99,105,112,105,101,110,116,46,114,111,111,116,0,0,0,0,0,0,0,0,0,0,0,0,0,0],"header_data":[249,2,10,160,139,92,51,142,163,95,21,160,61,29,148,206,54,147,187,96,77,109,244,8,130,155,249,198,206,30,173,216,144,176,252,123,160,29,204,77,232,222,199,93,122,171,133,181,103,182,204,212,26,211,18,69,27,148,138,116,19,240,161,66,253,64,212,147,71,148,124,28,230,160,8,239,64,193,62,78,177,68,166,204,116,240,224,174,172,126,160,218,9,209,192,173,39,133,109,141,57,2,146,184,12,94,217,6,138,173,67,121,185,24,179,133,189,219,40,81,210,73,106,160,219,108,244,199,44,203,84,71,126,74,82,240,203,255,238,20,226,29,239,51,7,19,144,34,156,137,232,159,71,30,164,29,160,209,61,241,33,17,103,192,203,57,156,112,250,18,166,26,237,248,153,226,185,87,220,156,93,249,17,39,190,125,96,247,239,185,1,0,0,0,8,0,0,0,0,0,0,0,0,1,0,0,0,0,0,128,0,0,0,2,0,0,0,0,0,0,0,0,0,0,0,0,0,8,0,8,0,0,0,0,0,0,0,0,0,0,0,0,0,0,0,0,0,0,0,0,0,0,0,0,0,0,0,0,8,0,0,0,0,0,0,0,32,0,0,0,0,8,0,0,0,0,0,0,0,0,0,0,0,0,0,0,0,16,32,0,0,0,0,0,0,0,0,0,0,0,0,0,0,64,0,0,32,0,0,0,0,0,0,0,0,0,0,0,0,0,0,0,0,0,0,0,0,0,0,0,0,0,0,0,128,0,0,0,0,32,0,0,0,0,8,0,0,2,0,0,128,0,0,0,0,0,0,0,0,0,0,0,0,0,0,0,0,0,0,8,8,0,0,0,0,0,0,40,0,0,0,0,0,0,0,0,0,0,0,0,0,144,4,0,0,64,0,0,0,0,0,0,0,0,0,0,0,0,0,0,0,0,128,0,0,128,0,0,0,0,0,0,0,0,0,0,0,0,0,0,128,0,16,0,0,0,0,0,0,0,0,0,0,0,0,0,0,0,132,91,80,110,139,131,157,118,104,131,122,18,0,131,30,4,87,132,96,175,154,220,140,115,112,105,100,101,114,49,48,1,2,9,64,160,80,163,212,151,183,11,70,219,178,190,167,172,64,187,47,14,29,226,253,132,116,145,81,143,54,249,121,123,193,241,120,249,136,244,120,239,134,243,43,177,139],"proof":[[248,81,160,164,35,68,182,184,52,174,73,6,81,4,92,187,190,187,106,255,124,123,24,244,168,161,247,60,181,75,29,192,175,96,140,128,128,128,128,128,128,128,160,169,157,199,164,106,205,109,88,111,183,255,180,108,15,155,137,126,163,108,44,117,125,138,221,3,188,93,85,146,129,19,139,128,128,128,128,128,128,128,128],[249,2,13,48,185,2,9,249,2,6,1,130,106,251,185,1,0,0,0,8,0,0,0,0,0,0,0,0,0,0,0,0,0,0,128,0,0,0,0,0,0,0,0,0,0,0,0,0,0,0,0,0,0,0,0,0,0,0,0,0,0,0,0,0,0,0,0,0,0,0,0,0,0,0,0,0,0,0,0,0,0,0,0,0,0,0,0,0,0,0,0,0,0,0,0,0,0,0,0,0,0,0,0,0,0,0,0,0,0,0,0,0,0,0,0,0,0,0,0,0,0,0,0,0,0,0,0,0,0,0,0,0,0,0,0,0,0,0,0,0,0,0,0,0,0,0,0,0,0,0,0,0,0,0,0,0,0,0,0,0,0,0,0,0,32,0,0,0,0,0,0,0,0,0,0,128,0,0,0,0,0,0,0,0,0,0,0,0,0,0,0,0,0,0,0,8,0,0,0,0,0,0,8,0,0,0,0,0,0,0,0,0,0,0,0,0,128,0,0,0,0,0,0,0,0,0,0,0,0,0,0,0,0,0,0,0,0,0,0,0,128,0,0,0,0,0,0,0,0,0,0,0,0,0,0,128,0,0,0,0,0,0,0,0,0,0,0,0,0,0,0,0,0,248,253,248,251,148,115,200,147,28,162,173,116,109,151,165,154,122,189,218,10,146,5,247,255,249,248,66,160,209,66,67,156,39,142,37,218,217,165,7,102,241,83,208,227,210,215,191,43,209,111,194,120,28,75,212,148,178,177,90,157,160,0,0,0,0,0,0,0,0,0,0,0,0,121,24,63,219,216,14,45,138,234,26,202,162,246,123,251,138,54,212,10,141,184,160,0,0,0,0,0,0,0,0,0,0,0,0,0,0,0,0,0,0,0,0,0,0,0,0,0,0,0,0,0,0,0,96,0,0,0,0,0,0,0,0,0,0,0,0,0,0,0,0,0,0,0,0,0,0,0,0,0,0,0,0,0,0,0,150,0,0,0,0,0,0,0,0,0,0,0,0,0,0,0,0,0,0,0,0,0,0,0,0,0,0,0,0,0,0,2,88,0,0,0,0,0,0,0,0,0,0,0,0,0,0,0,0,0,0,0,0,0,0,0,0,0,0,0,0,0,0,0,18,101,116,104,95,114,101,99,105,112,105,101,110,116,46,114,111,111,116,0,0,0,0,0,0,0,0,0,0,0,0,0,0]]}"#;
    let res = contract
        .deposit_with_proof(&contract.get_proof(proof_str))
        .await
        .unwrap();
    assert!(res.is_success());
    assert!(contract.call_is_used_proof(proof_str).await.unwrap());
}

#[tokio::test]
async fn test_deposit_to_aurora_amount_less_fee() {
    let contract = TestContract::new_with_custodian_and_owner(
        "73c8931CA2aD746d97a59A7ABDDa0a9205F7ffF9",
        CONTRACT_ACC,
    )
    .await
    .unwrap();
    let proof_str = r#"{"log_index":0,"log_entry_data":[249,1,27,148,115,200,147,28,162,173,116,109,151,165,154,122,189,218,10,146,5,247,255,249,248,66,160,209,66,67,156,39,142,37,218,217,165,7,102,241,83,208,227,210,215,191,43,209,111,194,120,28,75,212,148,178,177,90,157,160,0,0,0,0,0,0,0,0,0,0,0,0,121,24,63,219,216,14,45,138,234,26,202,162,246,123,251,138,54,212,10,141,184,192,0,0,0,0,0,0,0,0,0,0,0,0,0,0,0,0,0,0,0,0,0,0,0,0,0,0,0,0,0,0,0,96,0,0,0,0,0,0,0,0,0,0,0,0,0,0,0,0,0,0,0,0,0,0,0,0,0,0,0,0,0,0,0,150,0,0,0,0,0,0,0,0,0,0,0,0,0,0,0,0,0,0,0,0,0,0,0,0,0,0,0,0,0,0,3,132,0,0,0,0,0,0,0,0,0,0,0,0,0,0,0,0,0,0,0,0,0,0,0,0,0,0,0,0,0,0,0,59,101,116,104,95,99,111,110,110,101,99,116,111,114,46,114,111,111,116,58,56,57,49,66,50,55,52,57,50,51,56,66,50,55,102,70,53,56,101,57,53,49,48,56,56,101,53,53,98,48,52,100,101,55,49,68,99,51,55,52,0,0,0,0,0],"receipt_index":0,"receipt_data":[249,2,40,1,130,121,119,185,1,0,0,0,8,0,0,0,0,0,0,0,0,0,0,0,0,0,0,128,0,0,0,0,0,0,0,0,0,0,0,0,0,0,0,0,0,0,0,0,0,0,0,0,0,0,0,0,0,0,0,0,0,0,0,0,0,0,0,0,0,0,0,0,0,0,0,0,0,0,0,0,0,0,0,0,0,0,0,0,0,0,0,0,0,0,0,0,0,0,0,0,0,0,0,0,0,0,0,0,0,0,0,0,0,0,0,0,0,0,0,0,0,0,0,0,0,0,0,0,0,0,0,0,0,0,0,0,0,0,0,0,0,0,0,0,0,0,0,0,0,0,0,0,0,0,0,0,0,32,0,0,0,0,0,0,0,0,0,0,128,0,0,0,0,0,0,0,0,0,0,0,0,0,0,0,0,0,0,0,8,0,0,0,0,0,0,8,0,0,0,0,0,0,0,0,0,0,0,0,0,128,0,0,0,0,0,0,0,0,0,0,0,0,0,0,0,0,0,0,0,0,0,0,0,128,0,0,0,0,0,0,0,0,0,0,0,0,0,0,128,0,0,0,0,0,0,0,0,0,0,0,0,0,0,0,0,0,249,1,30,249,1,27,148,115,200,147,28,162,173,116,109,151,165,154,122,189,218,10,146,5,247,255,249,248,66,160,209,66,67,156,39,142,37,218,217,165,7,102,241,83,208,227,210,215,191,43,209,111,194,120,28,75,212,148,178,177,90,157,160,0,0,0,0,0,0,0,0,0,0,0,0,121,24,63,219,216,14,45,138,234,26,202,162,246,123,251,138,54,212,10,141,184,192,0,0,0,0,0,0,0,0,0,0,0,0,0,0,0,0,0,0,0,0,0,0,0,0,0,0,0,0,0,0,0,96,0,0,0,0,0,0,0,0,0,0,0,0,0,0,0,0,0,0,0,0,0,0,0,0,0,0,0,0,0,0,0,150,0,0,0,0,0,0,0,0,0,0,0,0,0,0,0,0,0,0,0,0,0,0,0,0,0,0,0,0,0,0,3,132,0,0,0,0,0,0,0,0,0,0,0,0,0,0,0,0,0,0,0,0,0,0,0,0,0,0,0,0,0,0,0,59,101,116,104,95,99,111,110,110,101,99,116,111,114,46,114,111,111,116,58,56,57,49,66,50,55,52,57,50,51,56,66,50,55,102,70,53,56,101,57,53,49,48,56,56,101,53,53,98,48,52,100,101,55,49,68,99,51,55,52,0,0,0,0,0],"header_data":[249,2,10,160,234,97,221,132,104,51,119,219,129,206,197,27,130,197,14,113,167,32,152,214,207,205,156,210,35,213,198,227,116,42,51,224,160,29,204,77,232,222,199,93,122,171,133,181,103,182,204,212,26,211,18,69,27,148,138,116,19,240,161,66,253,64,212,147,71,148,124,28,230,160,8,239,64,193,62,78,177,68,166,204,116,240,224,174,172,126,160,15,150,233,184,181,140,226,81,205,139,229,87,226,149,49,207,117,33,36,83,124,8,75,199,231,48,13,23,189,217,179,12,160,241,37,169,74,233,62,231,112,0,207,95,228,68,240,108,254,57,199,255,130,142,158,161,180,243,50,255,222,77,251,252,126,160,31,111,236,60,142,91,35,119,195,92,158,134,65,138,8,247,98,122,229,21,226,85,38,130,141,139,168,60,83,90,63,244,185,1,0,0,0,8,0,0,0,0,0,0,0,0,0,128,0,0,0,0,128,0,0,0,32,0,0,0,0,0,0,64,0,0,10,0,0,0,0,0,0,1,0,0,0,0,64,0,0,0,0,0,0,0,0,0,0,0,0,0,0,0,0,0,0,0,0,0,0,0,0,2,1,0,0,0,0,0,8,0,0,2,0,0,0,4,0,2,0,0,0,0,0,0,0,0,0,0,0,4,0,0,8,2,0,0,0,0,0,0,136,0,4,40,0,0,0,0,0,0,0,0,0,0,0,0,48,0,0,0,0,32,0,0,10,0,0,0,0,0,0,10,0,1,0,0,0,0,0,0,32,0,0,128,0,0,0,0,0,0,0,128,0,0,0,0,0,0,0,0,16,0,0,64,0,34,0,0,0,0,0,8,0,0,0,0,0,0,8,0,0,0,0,0,0,0,0,128,2,0,0,0,128,0,1,32,0,0,0,0,0,0,0,0,0,1,0,0,0,0,0,4,0,0,0,32,128,0,0,0,0,0,16,0,0,0,0,0,0,0,0,128,0,0,0,0,128,0,0,0,0,0,0,0,16,0,1,0,16,132,91,127,63,197,131,157,118,142,131,122,18,0,131,25,25,181,132,96,175,156,157,140,115,112,105,100,101,114,49,48,1,2,9,64,160,68,227,115,157,18,184,21,217,93,74,196,34,230,228,210,239,61,26,221,245,191,46,44,135,134,2,20,53,95,18,128,54,136,162,198,27,59,153,146,63,16],"proof":[[248,113,160,204,110,241,220,150,206,51,121,104,130,125,127,249,35,9,242,107,45,164,62,147,221,93,116,73,79,49,96,226,92,235,247,160,43,215,154,177,148,177,15,202,141,217,45,114,108,33,74,0,144,126,189,26,78,152,232,105,119,103,203,51,79,45,113,124,128,128,128,128,128,128,160,74,177,164,103,85,250,153,17,105,68,205,207,176,48,89,230,100,35,20,167,34,117,11,115,14,107,128,214,48,17,53,209,128,128,128,128,128,128,128,128],[249,2,47,48,185,2,43,249,2,40,1,130,121,119,185,1,0,0,0,8,0,0,0,0,0,0,0,0,0,0,0,0,0,0,128,0,0,0,0,0,0,0,0,0,0,0,0,0,0,0,0,0,0,0,0,0,0,0,0,0,0,0,0,0,0,0,0,0,0,0,0,0,0,0,0,0,0,0,0,0,0,0,0,0,0,0,0,0,0,0,0,0,0,0,0,0,0,0,0,0,0,0,0,0,0,0,0,0,0,0,0,0,0,0,0,0,0,0,0,0,0,0,0,0,0,0,0,0,0,0,0,0,0,0,0,0,0,0,0,0,0,0,0,0,0,0,0,0,0,0,0,0,0,0,0,0,0,0,0,0,0,0,0,0,32,0,0,0,0,0,0,0,0,0,0,128,0,0,0,0,0,0,0,0,0,0,0,0,0,0,0,0,0,0,0,8,0,0,0,0,0,0,8,0,0,0,0,0,0,0,0,0,0,0,0,0,128,0,0,0,0,0,0,0,0,0,0,0,0,0,0,0,0,0,0,0,0,0,0,0,128,0,0,0,0,0,0,0,0,0,0,0,0,0,0,128,0,0,0,0,0,0,0,0,0,0,0,0,0,0,0,0,0,249,1,30,249,1,27,148,115,200,147,28,162,173,116,109,151,165,154,122,189,218,10,146,5,247,255,249,248,66,160,209,66,67,156,39,142,37,218,217,165,7,102,241,83,208,227,210,215,191,43,209,111,194,120,28,75,212,148,178,177,90,157,160,0,0,0,0,0,0,0,0,0,0,0,0,121,24,63,219,216,14,45,138,234,26,202,162,246,123,251,138,54,212,10,141,184,192,0,0,0,0,0,0,0,0,0,0,0,0,0,0,0,0,0,0,0,0,0,0,0,0,0,0,0,0,0,0,0,96,0,0,0,0,0,0,0,0,0,0,0,0,0,0,0,0,0,0,0,0,0,0,0,0,0,0,0,0,0,0,0,150,0,0,0,0,0,0,0,0,0,0,0,0,0,0,0,0,0,0,0,0,0,0,0,0,0,0,0,0,0,0,3,132,0,0,0,0,0,0,0,0,0,0,0,0,0,0,0,0,0,0,0,0,0,0,0,0,0,0,0,0,0,0,0,59,101,116,104,95,99,111,110,110,101,99,116,111,114,46,114,111,111,116,58,56,57,49,66,50,55,52,57,50,51,56,66,50,55,102,70,53,56,101,57,53,49,48,56,56,101,53,53,98,48,52,100,101,55,49,68,99,51,55,52,0,0,0,0,0]]}"#;
    let res = contract
        .deposit_with_proof(&contract.get_proof(proof_str))
        .await
        .unwrap();
    assert!(res.is_success());
    assert!(contract.call_is_used_proof(proof_str).await.unwrap());
}

#[tokio::test]
async fn test_deposit_to_near_amount_zero_fee_non_zero() {
    let contract = TestContract::new_with_custodian_and_owner(
        "73c8931CA2aD746d97a59A7ABDDa0a9205F7ffF9",
        CONTRACT_ACC,
    )
    .await
    .unwrap();
    let proof_str = r#"{"log_index":0,"log_entry_data":[248,251,148,115,200,147,28,162,173,116,109,151,165,154,122,189,218,10,146,5,247,255,249,248,66,160,209,66,67,156,39,142,37,218,217,165,7,102,241,83,208,227,210,215,191,43,209,111,194,120,28,75,212,148,178,177,90,157,160,0,0,0,0,0,0,0,0,0,0,0,0,121,24,63,219,216,14,45,138,234,26,202,162,246,123,251,138,54,212,10,141,184,160,0,0,0,0,0,0,0,0,0,0,0,0,0,0,0,0,0,0,0,0,0,0,0,0,0,0,0,0,0,0,0,96,0,0,0,0,0,0,0,0,0,0,0,0,0,0,0,0,0,0,0,0,0,0,0,0,0,0,0,0,0,0,0,0,0,0,0,0,0,0,0,0,0,0,0,0,0,0,0,0,0,0,0,0,0,0,0,0,0,0,0,0,0,0,1,244,0,0,0,0,0,0,0,0,0,0,0,0,0,0,0,0,0,0,0,0,0,0,0,0,0,0,0,0,0,0,0,18,101,116,104,95,114,101,99,105,112,105,101,110,116,46,114,111,111,116,0,0,0,0,0,0,0,0,0,0,0,0,0,0],"receipt_index":0,"receipt_data":[249,2,6,1,130,106,251,185,1,0,0,0,8,0,0,0,0,0,0,0,0,0,0,0,0,0,0,128,0,0,0,0,0,0,0,0,0,0,0,0,0,0,0,0,0,0,0,0,0,0,0,0,0,0,0,0,0,0,0,0,0,0,0,0,0,0,0,0,0,0,0,0,0,0,0,0,0,0,0,0,0,0,0,0,0,0,0,0,0,0,0,0,0,0,0,0,0,0,0,0,0,0,0,0,0,0,0,0,0,0,0,0,0,0,0,0,0,0,0,0,0,0,0,0,0,0,0,0,0,0,0,0,0,0,0,0,0,0,0,0,0,0,0,0,0,0,0,0,0,0,0,0,0,0,0,0,0,32,0,0,0,0,0,0,0,0,0,0,128,0,0,0,0,0,0,0,0,0,0,0,0,0,0,0,0,0,0,0,8,0,0,0,0,0,0,8,0,0,0,0,0,0,0,0,0,0,0,0,0,128,0,0,0,0,0,0,0,0,0,0,0,0,0,0,0,0,0,0,0,0,0,0,0,128,0,0,0,0,0,0,0,0,0,0,0,0,0,0,128,0,0,0,0,0,0,0,0,0,0,0,0,0,0,0,0,0,248,253,248,251,148,115,200,147,28,162,173,116,109,151,165,154,122,189,218,10,146,5,247,255,249,248,66,160,209,66,67,156,39,142,37,218,217,165,7,102,241,83,208,227,210,215,191,43,209,111,194,120,28,75,212,148,178,177,90,157,160,0,0,0,0,0,0,0,0,0,0,0,0,121,24,63,219,216,14,45,138,234,26,202,162,246,123,251,138,54,212,10,141,184,160,0,0,0,0,0,0,0,0,0,0,0,0,0,0,0,0,0,0,0,0,0,0,0,0,0,0,0,0,0,0,0,96,0,0,0,0,0,0,0,0,0,0,0,0,0,0,0,0,0,0,0,0,0,0,0,0,0,0,0,0,0,0,0,0,0,0,0,0,0,0,0,0,0,0,0,0,0,0,0,0,0,0,0,0,0,0,0,0,0,0,0,0,0,0,1,244,0,0,0,0,0,0,0,0,0,0,0,0,0,0,0,0,0,0,0,0,0,0,0,0,0,0,0,0,0,0,0,18,101,116,104,95,114,101,99,105,112,105,101,110,116,46,114,111,111,116,0,0,0,0,0,0,0,0,0,0,0,0,0,0],"header_data":[249,2,10,160,47,76,8,45,83,192,115,218,108,188,181,117,148,40,254,44,169,118,92,188,207,7,122,246,133,75,100,184,134,128,91,12,160,29,204,77,232,222,199,93,122,171,133,181,103,182,204,212,26,211,18,69,27,148,138,116,19,240,161,66,253,64,212,147,71,148,124,28,230,160,8,239,64,193,62,78,177,68,166,204,116,240,224,174,172,126,160,225,211,110,129,173,98,101,150,55,116,11,30,26,161,226,8,234,249,90,46,245,112,225,68,76,26,215,135,27,181,140,22,160,229,44,239,5,102,141,42,118,174,163,144,225,90,152,120,60,150,25,144,217,154,234,25,69,35,226,103,149,188,127,81,106,160,177,89,93,76,113,24,117,182,174,52,148,6,239,129,151,18,222,56,245,9,232,80,7,129,118,118,108,72,76,247,238,101,185,1,0,1,4,200,10,0,0,0,0,8,0,32,0,128,3,1,0,0,145,4,33,72,8,0,2,0,128,0,18,64,26,38,0,4,16,8,1,136,65,40,32,0,0,1,72,0,2,0,128,0,64,0,0,48,0,32,0,0,0,0,192,0,100,9,0,12,0,16,0,0,1,2,8,8,0,8,12,128,64,0,192,2,0,0,64,2,68,129,0,128,1,0,0,128,128,68,0,64,64,32,0,67,0,32,0,0,41,20,1,0,16,40,0,16,16,32,0,0,0,128,0,0,0,64,48,4,8,8,0,0,0,0,66,32,64,0,0,48,0,16,8,1,64,0,0,16,32,0,33,32,0,0,128,0,2,2,128,0,0,192,0,2,40,0,0,0,0,0,1,0,67,1,0,131,32,6,8,0,0,8,96,128,0,0,0,0,12,0,0,0,65,2,160,2,64,0,2,4,32,0,128,0,1,34,0,105,0,160,0,32,18,32,16,1,0,0,0,20,0,32,0,20,0,96,128,0,16,0,0,64,16,2,192,1,0,4,32,0,32,130,2,0,0,32,0,0,0,4,64,12,64,0,0,4,0,0,1,132,93,96,3,163,131,157,117,205,131,122,18,0,131,113,87,104,132,96,175,145,182,140,115,112,105,100,101,114,49,48,1,2,9,64,160,179,183,88,73,3,20,234,255,8,238,6,186,173,204,149,149,235,233,232,35,158,194,53,246,218,39,221,246,90,7,34,255,136,176,36,100,161,146,27,98,29],"proof":[[248,177,160,93,101,188,48,5,53,36,126,41,0,92,130,188,117,104,230,178,29,27,194,22,86,212,235,193,20,241,42,157,88,117,205,160,141,83,180,197,22,126,217,34,74,50,114,118,42,157,161,171,8,158,98,92,183,124,137,130,211,1,106,44,222,37,13,32,160,62,131,146,138,69,63,89,98,140,64,187,93,207,160,0,4,134,154,205,47,168,231,136,249,129,230,137,29,3,210,67,173,160,76,91,176,245,81,3,198,111,175,230,185,70,220,111,189,88,15,154,173,107,239,121,185,13,159,197,61,37,231,252,22,200,128,128,128,128,160,13,246,139,212,38,202,103,201,31,80,247,136,186,58,17,52,66,119,115,128,23,123,59,166,177,68,79,182,9,242,60,106,128,128,128,128,128,128,128,128],[249,2,13,48,185,2,9,249,2,6,1,130,106,251,185,1,0,0,0,8,0,0,0,0,0,0,0,0,0,0,0,0,0,0,128,0,0,0,0,0,0,0,0,0,0,0,0,0,0,0,0,0,0,0,0,0,0,0,0,0,0,0,0,0,0,0,0,0,0,0,0,0,0,0,0,0,0,0,0,0,0,0,0,0,0,0,0,0,0,0,0,0,0,0,0,0,0,0,0,0,0,0,0,0,0,0,0,0,0,0,0,0,0,0,0,0,0,0,0,0,0,0,0,0,0,0,0,0,0,0,0,0,0,0,0,0,0,0,0,0,0,0,0,0,0,0,0,0,0,0,0,0,0,0,0,0,0,0,0,0,0,0,0,0,32,0,0,0,0,0,0,0,0,0,0,128,0,0,0,0,0,0,0,0,0,0,0,0,0,0,0,0,0,0,0,8,0,0,0,0,0,0,8,0,0,0,0,0,0,0,0,0,0,0,0,0,128,0,0,0,0,0,0,0,0,0,0,0,0,0,0,0,0,0,0,0,0,0,0,0,128,0,0,0,0,0,0,0,0,0,0,0,0,0,0,128,0,0,0,0,0,0,0,0,0,0,0,0,0,0,0,0,0,248,253,248,251,148,115,200,147,28,162,173,116,109,151,165,154,122,189,218,10,146,5,247,255,249,248,66,160,209,66,67,156,39,142,37,218,217,165,7,102,241,83,208,227,210,215,191,43,209,111,194,120,28,75,212,148,178,177,90,157,160,0,0,0,0,0,0,0,0,0,0,0,0,121,24,63,219,216,14,45,138,234,26,202,162,246,123,251,138,54,212,10,141,184,160,0,0,0,0,0,0,0,0,0,0,0,0,0,0,0,0,0,0,0,0,0,0,0,0,0,0,0,0,0,0,0,96,0,0,0,0,0,0,0,0,0,0,0,0,0,0,0,0,0,0,0,0,0,0,0,0,0,0,0,0,0,0,0,0,0,0,0,0,0,0,0,0,0,0,0,0,0,0,0,0,0,0,0,0,0,0,0,0,0,0,0,0,0,0,1,244,0,0,0,0,0,0,0,0,0,0,0,0,0,0,0,0,0,0,0,0,0,0,0,0,0,0,0,0,0,0,0,18,101,116,104,95,114,101,99,105,112,105,101,110,116,46,114,111,111,116,0,0,0,0,0,0,0,0,0,0,0,0,0,0]]}"#;
    let res = contract
        .deposit_with_proof(&contract.get_proof(proof_str))
        .await
        .unwrap();
    assert!(res.is_success());
    assert!(contract.call_is_used_proof(proof_str).await.unwrap());
}

#[tokio::test]
async fn test_deposit_to_aurora_amount_zero_fee_non_zero() {
    let contract = TestContract::new_with_custodian_and_owner(
        "73c8931CA2aD746d97a59A7ABDDa0a9205F7ffF9",
        CONTRACT_ACC,
    )
    .await
    .unwrap();
    let proof_str = r#"{"log_index":0,"log_entry_data":[249,1,27,148,115,200,147,28,162,173,116,109,151,165,154,122,189,218,10,146,5,247,255,249,248,66,160,209,66,67,156,39,142,37,218,217,165,7,102,241,83,208,227,210,215,191,43,209,111,194,120,28,75,212,148,178,177,90,157,160,0,0,0,0,0,0,0,0,0,0,0,0,121,24,63,219,216,14,45,138,234,26,202,162,246,123,251,138,54,212,10,141,184,192,0,0,0,0,0,0,0,0,0,0,0,0,0,0,0,0,0,0,0,0,0,0,0,0,0,0,0,0,0,0,0,96,0,0,0,0,0,0,0,0,0,0,0,0,0,0,0,0,0,0,0,0,0,0,0,0,0,0,0,0,0,0,0,0,0,0,0,0,0,0,0,0,0,0,0,0,0,0,0,0,0,0,0,0,0,0,0,0,0,0,0,0,0,0,1,174,0,0,0,0,0,0,0,0,0,0,0,0,0,0,0,0,0,0,0,0,0,0,0,0,0,0,0,0,0,0,0,59,101,116,104,95,99,111,110,110,101,99,116,111,114,46,114,111,111,116,58,56,57,49,66,50,55,52,57,50,51,56,66,50,55,102,70,53,56,101,57,53,49,48,56,56,101,53,53,98,48,52,100,101,55,49,68,99,51,55,52,0,0,0,0,0],"receipt_index":1,"receipt_data":[249,2,41,1,131,1,110,54,185,1,0,0,0,8,0,0,0,0,0,0,0,0,0,0,0,0,0,0,128,0,0,0,0,0,0,0,0,0,0,0,0,0,0,0,0,0,0,0,0,0,0,0,0,0,0,0,0,0,0,0,0,0,0,0,0,0,0,0,0,0,0,0,0,0,0,0,0,0,0,0,0,0,0,0,0,0,0,0,0,0,0,0,0,0,0,0,0,0,0,0,0,0,0,0,0,0,0,0,0,0,0,0,0,0,0,0,0,0,0,0,0,0,0,0,0,0,0,0,0,0,0,0,0,0,0,0,0,0,0,0,0,0,0,0,0,0,0,0,0,0,0,0,0,0,0,0,0,0,32,0,0,0,0,0,0,0,0,0,0,128,0,0,0,0,0,0,0,0,0,0,0,0,0,0,0,0,0,0,0,8,0,0,0,0,0,0,8,0,0,0,0,0,0,0,0,0,0,0,0,0,128,0,0,0,0,0,0,0,0,0,0,0,0,0,0,0,0,0,0,0,0,0,0,0,128,0,0,0,0,0,0,0,0,0,0,0,0,0,0,128,0,0,0,0,0,0,0,0,0,0,0,0,0,0,0,0,0,249,1,30,249,1,27,148,115,200,147,28,162,173,116,109,151,165,154,122,189,218,10,146,5,247,255,249,248,66,160,209,66,67,156,39,142,37,218,217,165,7,102,241,83,208,227,210,215,191,43,209,111,194,120,28,75,212,148,178,177,90,157,160,0,0,0,0,0,0,0,0,0,0,0,0,121,24,63,219,216,14,45,138,234,26,202,162,246,123,251,138,54,212,10,141,184,192,0,0,0,0,0,0,0,0,0,0,0,0,0,0,0,0,0,0,0,0,0,0,0,0,0,0,0,0,0,0,0,96,0,0,0,0,0,0,0,0,0,0,0,0,0,0,0,0,0,0,0,0,0,0,0,0,0,0,0,0,0,0,0,0,0,0,0,0,0,0,0,0,0,0,0,0,0,0,0,0,0,0,0,0,0,0,0,0,0,0,0,0,0,0,1,174,0,0,0,0,0,0,0,0,0,0,0,0,0,0,0,0,0,0,0,0,0,0,0,0,0,0,0,0,0,0,0,59,101,116,104,95,99,111,110,110,101,99,116,111,114,46,114,111,111,116,58,56,57,49,66,50,55,52,57,50,51,56,66,50,55,102,70,53,56,101,57,53,49,48,56,56,101,53,53,98,48,52,100,101,55,49,68,99,51,55,52,0,0,0,0,0],"header_data":[249,2,21,160,60,128,9,36,168,69,207,249,164,88,177,15,74,221,137,160,110,246,3,133,209,132,169,179,31,86,142,216,160,11,162,137,160,29,204,77,232,222,199,93,122,171,133,181,103,182,204,212,26,211,18,69,27,148,138,116,19,240,161,66,253,64,212,147,71,148,28,255,226,5,233,121,118,187,157,30,192,6,245,34,35,96,168,147,83,224,160,182,206,231,252,255,115,166,11,152,156,84,169,204,36,0,94,3,17,113,103,104,252,225,161,115,85,74,227,104,249,187,232,160,211,106,68,136,2,141,5,14,201,111,68,218,251,84,103,176,66,10,190,123,58,119,216,141,192,197,222,181,211,87,117,192,160,162,200,112,106,166,13,220,187,223,164,251,102,104,106,40,84,17,101,93,131,125,204,193,62,96,110,167,214,54,41,154,191,185,1,0,0,40,72,0,32,0,0,0,0,0,0,5,128,2,0,8,0,128,144,136,0,34,0,0,32,1,0,0,64,16,0,10,0,16,8,28,0,17,9,0,0,0,0,72,0,16,4,0,0,0,0,128,2,18,0,0,0,0,1,16,0,36,0,1,1,32,8,0,2,1,0,64,64,0,0,8,0,16,0,40,2,0,13,0,2,8,0,0,0,8,0,0,16,0,4,16,36,0,52,8,130,128,8,0,0,0,0,10,0,2,40,64,0,34,32,2,0,2,0,0,0,0,0,48,4,32,128,0,32,0,0,2,96,0,0,0,0,64,10,0,33,64,0,0,0,66,0,32,0,0,192,138,0,0,0,70,0,129,128,0,66,32,0,0,16,64,0,0,0,0,97,0,34,0,6,0,0,32,8,0,1,200,128,48,0,41,128,0,128,0,224,0,0,0,0,2,0,64,0,148,0,0,32,72,8,0,96,0,36,128,25,48,33,0,128,16,0,0,4,2,128,4,32,144,0,20,0,0,0,16,2,0,4,0,2,8,0,0,128,0,16,0,0,128,0,0,16,0,128,0,72,16,0,129,0,80,132,91,116,53,37,131,157,118,157,131,122,18,0,131,48,97,222,132,96,175,157,102,151,214,131,1,10,2,132,103,101,116,104,134,103,111,49,46,49,54,133,108,105,110,117,120,160,218,71,54,233,233,153,85,103,64,10,4,159,150,224,130,134,111,78,188,224,102,166,96,148,216,222,134,254,219,185,88,110,136,87,173,68,252,252,248,190,64],"proof":[[248,177,160,174,171,108,131,83,47,244,139,23,122,146,226,84,189,175,114,176,131,196,80,85,155,220,172,151,31,138,121,78,34,1,37,160,104,209,167,107,221,53,22,163,251,61,251,80,40,239,108,253,251,47,253,90,163,103,58,194,173,111,232,90,174,223,154,156,160,185,232,110,109,245,242,193,69,113,230,64,155,37,7,166,98,0,174,149,27,3,242,254,162,87,27,39,206,191,90,97,39,160,156,171,231,120,50,202,239,195,248,47,226,150,143,78,94,254,151,195,12,90,54,253,126,104,200,94,222,173,155,24,75,214,128,128,128,128,160,77,84,120,31,175,114,100,6,171,254,190,44,236,141,143,126,33,139,92,41,101,166,10,135,52,237,241,45,228,121,210,252,128,128,128,128,128,128,128,128],[249,1,241,128,160,112,174,178,81,116,140,64,238,179,40,62,38,72,120,77,248,199,242,3,227,104,227,174,247,54,169,115,176,134,87,216,196,160,208,65,39,69,237,92,207,141,20,26,113,245,146,250,71,165,184,6,221,105,202,34,201,192,206,144,30,169,82,146,191,130,160,250,127,168,75,47,196,128,16,232,187,94,131,103,164,17,74,154,178,32,193,229,188,234,15,63,149,127,95,2,85,36,38,160,9,173,49,32,69,145,114,254,67,59,110,57,126,204,241,26,85,145,117,55,165,249,149,252,11,213,14,224,142,203,167,165,160,49,16,36,243,207,150,120,119,173,146,213,84,201,84,33,132,103,245,138,209,190,215,89,31,100,50,79,241,11,27,117,232,160,38,102,178,111,249,250,245,239,103,241,97,55,179,25,194,214,51,83,145,244,160,76,255,88,140,94,66,211,135,147,231,233,160,86,244,54,180,248,80,19,60,89,82,142,50,237,41,148,80,99,93,184,17,160,129,174,200,175,79,56,156,152,116,246,19,160,141,144,121,114,242,95,79,178,182,13,237,0,226,45,215,70,186,238,115,124,4,185,167,106,170,121,37,27,22,90,85,154,160,38,169,214,240,80,51,77,173,121,227,163,72,68,190,21,194,23,235,129,2,183,83,211,21,67,152,206,246,236,168,183,65,160,220,198,172,57,188,229,136,230,231,56,249,171,3,156,137,119,188,173,183,120,220,15,214,253,121,102,45,164,53,244,173,237,160,222,126,139,114,159,32,8,38,110,8,161,127,50,42,173,124,148,83,169,13,252,160,28,62,186,159,153,201,217,244,7,198,160,29,57,238,34,65,21,193,24,140,71,159,181,152,57,184,3,168,102,8,32,23,158,117,205,137,200,143,228,205,234,96,193,160,58,189,88,46,177,57,9,115,13,24,65,37,199,71,182,207,65,18,246,93,175,169,131,142,153,178,213,138,143,236,72,168,160,182,214,186,170,95,22,45,113,224,141,88,205,33,22,49,65,219,4,25,205,180,125,40,18,42,158,62,30,25,244,226,104,160,123,14,60,111,154,53,84,127,228,3,253,5,6,81,188,37,133,89,45,219,175,223,9,211,254,199,3,74,27,75,37,136,128],[249,2,48,32,185,2,44,249,2,41,1,131,1,110,54,185,1,0,0,0,8,0,0,0,0,0,0,0,0,0,0,0,0,0,0,128,0,0,0,0,0,0,0,0,0,0,0,0,0,0,0,0,0,0,0,0,0,0,0,0,0,0,0,0,0,0,0,0,0,0,0,0,0,0,0,0,0,0,0,0,0,0,0,0,0,0,0,0,0,0,0,0,0,0,0,0,0,0,0,0,0,0,0,0,0,0,0,0,0,0,0,0,0,0,0,0,0,0,0,0,0,0,0,0,0,0,0,0,0,0,0,0,0,0,0,0,0,0,0,0,0,0,0,0,0,0,0,0,0,0,0,0,0,0,0,0,0,0,0,0,0,0,0,0,0,32,0,0,0,0,0,0,0,0,0,0,128,0,0,0,0,0,0,0,0,0,0,0,0,0,0,0,0,0,0,0,8,0,0,0,0,0,0,8,0,0,0,0,0,0,0,0,0,0,0,0,0,128,0,0,0,0,0,0,0,0,0,0,0,0,0,0,0,0,0,0,0,0,0,0,0,128,0,0,0,0,0,0,0,0,0,0,0,0,0,0,128,0,0,0,0,0,0,0,0,0,0,0,0,0,0,0,0,0,249,1,30,249,1,27,148,115,200,147,28,162,173,116,109,151,165,154,122,189,218,10,146,5,247,255,249,248,66,160,209,66,67,156,39,142,37,218,217,165,7,102,241,83,208,227,210,215,191,43,209,111,194,120,28,75,212,148,178,177,90,157,160,0,0,0,0,0,0,0,0,0,0,0,0,121,24,63,219,216,14,45,138,234,26,202,162,246,123,251,138,54,212,10,141,184,192,0,0,0,0,0,0,0,0,0,0,0,0,0,0,0,0,0,0,0,0,0,0,0,0,0,0,0,0,0,0,0,96,0,0,0,0,0,0,0,0,0,0,0,0,0,0,0,0,0,0,0,0,0,0,0,0,0,0,0,0,0,0,0,0,0,0,0,0,0,0,0,0,0,0,0,0,0,0,0,0,0,0,0,0,0,0,0,0,0,0,0,0,0,0,1,174,0,0,0,0,0,0,0,0,0,0,0,0,0,0,0,0,0,0,0,0,0,0,0,0,0,0,0,0,0,0,0,59,101,116,104,95,99,111,110,110,101,99,116,111,114,46,114,111,111,116,58,56,57,49,66,50,55,52,57,50,51,56,66,50,55,102,70,53,56,101,57,53,49,48,56,56,101,53,53,98,48,52,100,101,55,49,68,99,51,55,52,0,0,0,0,0]]}"#;
    let res = contract
        .deposit_with_proof(&contract.get_proof(proof_str))
        .await
        .unwrap_err();
    assert!(contract.check_error_message(&res, "The amount should be a positive non zero number"));
}

#[tokio::test]
async fn test_deposit_to_near_amount_equal_fee_non_zero() {
    let contract = TestContract::new_with_custodian_and_owner(
        "73c8931CA2aD746d97a59A7ABDDa0a9205F7ffF9",
        CONTRACT_ACC,
    )
    .await
    .unwrap();
    let proof_str = r#"{"log_index":0,"log_entry_data":[248,251,148,115,200,147,28,162,173,116,109,151,165,154,122,189,218,10,146,5,247,255,249,248,66,160,209,66,67,156,39,142,37,218,217,165,7,102,241,83,208,227,210,215,191,43,209,111,194,120,28,75,212,148,178,177,90,157,160,0,0,0,0,0,0,0,0,0,0,0,0,121,24,63,219,216,14,45,138,234,26,202,162,246,123,251,138,54,212,10,141,184,160,0,0,0,0,0,0,0,0,0,0,0,0,0,0,0,0,0,0,0,0,0,0,0,0,0,0,0,0,0,0,0,96,0,0,0,0,0,0,0,0,0,0,0,0,0,0,0,0,0,0,0,0,0,0,0,0,0,0,0,0,0,0,1,44,0,0,0,0,0,0,0,0,0,0,0,0,0,0,0,0,0,0,0,0,0,0,0,0,0,0,0,0,0,0,1,44,0,0,0,0,0,0,0,0,0,0,0,0,0,0,0,0,0,0,0,0,0,0,0,0,0,0,0,0,0,0,0,18,101,116,104,95,114,101,99,105,112,105,101,110,116,46,114,111,111,116,0,0,0,0,0,0,0,0,0,0,0,0,0,0],"receipt_index":0,"receipt_data":[249,2,6,1,130,106,251,185,1,0,0,0,8,0,0,0,0,0,0,0,0,0,0,0,0,0,0,128,0,0,0,0,0,0,0,0,0,0,0,0,0,0,0,0,0,0,0,0,0,0,0,0,0,0,0,0,0,0,0,0,0,0,0,0,0,0,0,0,0,0,0,0,0,0,0,0,0,0,0,0,0,0,0,0,0,0,0,0,0,0,0,0,0,0,0,0,0,0,0,0,0,0,0,0,0,0,0,0,0,0,0,0,0,0,0,0,0,0,0,0,0,0,0,0,0,0,0,0,0,0,0,0,0,0,0,0,0,0,0,0,0,0,0,0,0,0,0,0,0,0,0,0,0,0,0,0,0,32,0,0,0,0,0,0,0,0,0,0,128,0,0,0,0,0,0,0,0,0,0,0,0,0,0,0,0,0,0,0,8,0,0,0,0,0,0,8,0,0,0,0,0,0,0,0,0,0,0,0,0,128,0,0,0,0,0,0,0,0,0,0,0,0,0,0,0,0,0,0,0,0,0,0,0,128,0,0,0,0,0,0,0,0,0,0,0,0,0,0,128,0,0,0,0,0,0,0,0,0,0,0,0,0,0,0,0,0,248,253,248,251,148,115,200,147,28,162,173,116,109,151,165,154,122,189,218,10,146,5,247,255,249,248,66,160,209,66,67,156,39,142,37,218,217,165,7,102,241,83,208,227,210,215,191,43,209,111,194,120,28,75,212,148,178,177,90,157,160,0,0,0,0,0,0,0,0,0,0,0,0,121,24,63,219,216,14,45,138,234,26,202,162,246,123,251,138,54,212,10,141,184,160,0,0,0,0,0,0,0,0,0,0,0,0,0,0,0,0,0,0,0,0,0,0,0,0,0,0,0,0,0,0,0,96,0,0,0,0,0,0,0,0,0,0,0,0,0,0,0,0,0,0,0,0,0,0,0,0,0,0,0,0,0,0,1,44,0,0,0,0,0,0,0,0,0,0,0,0,0,0,0,0,0,0,0,0,0,0,0,0,0,0,0,0,0,0,1,44,0,0,0,0,0,0,0,0,0,0,0,0,0,0,0,0,0,0,0,0,0,0,0,0,0,0,0,0,0,0,0,18,101,116,104,95,114,101,99,105,112,105,101,110,116,46,114,111,111,116,0,0,0,0,0,0,0,0,0,0,0,0,0,0],"header_data":[249,2,10,160,218,232,90,75,133,17,151,21,23,64,121,155,74,131,239,243,28,65,81,101,213,156,148,217,134,34,235,41,62,11,232,147,160,29,204,77,232,222,199,93,122,171,133,181,103,182,204,212,26,211,18,69,27,148,138,116,19,240,161,66,253,64,212,147,71,148,124,28,230,160,8,239,64,193,62,78,177,68,166,204,116,240,224,174,172,126,160,25,127,76,71,206,220,252,85,22,156,38,36,158,35,56,3,255,85,230,138,132,44,102,196,217,205,43,20,129,6,50,114,160,217,211,225,144,113,34,139,65,28,148,21,243,90,204,109,152,98,172,147,56,158,109,65,77,74,110,116,227,7,143,157,97,160,35,108,188,133,254,137,74,53,234,147,11,115,83,161,215,174,6,192,214,61,8,113,178,151,91,57,163,102,121,177,113,30,185,1,0,144,48,72,0,8,0,0,0,48,0,0,1,128,128,128,0,128,128,0,8,64,2,1,0,5,1,0,32,64,16,129,8,0,16,8,8,128,1,9,8,4,0,0,104,0,0,0,24,8,0,4,0,8,0,0,0,0,128,64,32,16,32,0,0,92,2,8,0,10,1,80,24,1,0,0,8,17,1,0,40,0,0,5,0,130,17,0,0,6,0,0,1,128,0,2,16,40,0,96,16,2,2,0,0,0,0,32,8,0,64,40,65,0,0,32,0,0,8,0,0,2,0,0,112,0,0,0,4,8,0,64,2,0,0,5,0,161,212,88,1,5,0,0,32,8,0,2,32,0,0,2,136,0,0,4,66,34,0,128,0,2,8,128,0,0,0,0,128,44,8,0,0,19,20,2,8,2,0,8,128,132,0,0,0,0,56,0,0,0,4,33,32,32,129,0,2,0,0,128,145,64,0,96,112,136,2,32,0,32,16,0,0,65,0,84,16,64,2,0,16,161,0,34,128,128,16,0,0,8,16,2,12,2,0,0,18,64,4,128,0,152,0,44,0,8,0,0,0,64,0,32,148,0,16,128,0,132,91,126,153,161,131,157,118,120,131,122,18,0,131,55,185,255,132,96,175,155,143,140,115,112,105,100,101,114,49,48,1,2,9,64,160,29,62,139,98,163,60,78,159,159,190,165,213,126,42,39,157,104,12,168,1,9,24,24,157,45,96,113,188,166,18,114,253,136,161,226,143,133,82,9,96,55],"proof":[[248,145,160,153,98,12,82,79,154,121,176,11,226,192,161,140,213,198,195,143,185,79,36,156,98,17,141,146,111,76,206,149,161,186,244,160,29,41,24,128,95,59,50,57,188,69,166,227,81,94,29,115,178,144,71,219,248,16,233,179,158,64,222,175,67,156,221,186,160,221,78,89,28,71,2,204,57,50,75,194,224,88,108,127,122,110,247,48,111,72,110,252,199,127,138,177,160,1,244,75,250,128,128,128,128,128,160,96,141,238,91,85,76,114,97,220,74,251,25,18,72,46,126,72,190,245,222,173,235,62,157,59,131,133,200,217,240,218,101,128,128,128,128,128,128,128,128],[249,2,13,48,185,2,9,249,2,6,1,130,106,251,185,1,0,0,0,8,0,0,0,0,0,0,0,0,0,0,0,0,0,0,128,0,0,0,0,0,0,0,0,0,0,0,0,0,0,0,0,0,0,0,0,0,0,0,0,0,0,0,0,0,0,0,0,0,0,0,0,0,0,0,0,0,0,0,0,0,0,0,0,0,0,0,0,0,0,0,0,0,0,0,0,0,0,0,0,0,0,0,0,0,0,0,0,0,0,0,0,0,0,0,0,0,0,0,0,0,0,0,0,0,0,0,0,0,0,0,0,0,0,0,0,0,0,0,0,0,0,0,0,0,0,0,0,0,0,0,0,0,0,0,0,0,0,0,0,0,0,0,0,0,32,0,0,0,0,0,0,0,0,0,0,128,0,0,0,0,0,0,0,0,0,0,0,0,0,0,0,0,0,0,0,8,0,0,0,0,0,0,8,0,0,0,0,0,0,0,0,0,0,0,0,0,128,0,0,0,0,0,0,0,0,0,0,0,0,0,0,0,0,0,0,0,0,0,0,0,128,0,0,0,0,0,0,0,0,0,0,0,0,0,0,128,0,0,0,0,0,0,0,0,0,0,0,0,0,0,0,0,0,248,253,248,251,148,115,200,147,28,162,173,116,109,151,165,154,122,189,218,10,146,5,247,255,249,248,66,160,209,66,67,156,39,142,37,218,217,165,7,102,241,83,208,227,210,215,191,43,209,111,194,120,28,75,212,148,178,177,90,157,160,0,0,0,0,0,0,0,0,0,0,0,0,121,24,63,219,216,14,45,138,234,26,202,162,246,123,251,138,54,212,10,141,184,160,0,0,0,0,0,0,0,0,0,0,0,0,0,0,0,0,0,0,0,0,0,0,0,0,0,0,0,0,0,0,0,96,0,0,0,0,0,0,0,0,0,0,0,0,0,0,0,0,0,0,0,0,0,0,0,0,0,0,0,0,0,0,1,44,0,0,0,0,0,0,0,0,0,0,0,0,0,0,0,0,0,0,0,0,0,0,0,0,0,0,0,0,0,0,1,44,0,0,0,0,0,0,0,0,0,0,0,0,0,0,0,0,0,0,0,0,0,0,0,0,0,0,0,0,0,0,0,18,101,116,104,95,114,101,99,105,112,105,101,110,116,46,114,111,111,116,0,0,0,0,0,0,0,0,0,0,0,0,0,0]]}"#;
    let res = contract
        .deposit_with_proof(&contract.get_proof(proof_str))
        .await
        .unwrap();
    assert!(res.is_success());
    assert!(contract.call_is_used_proof(proof_str).await.unwrap(),);
}

#[tokio::test]
async fn test_deposit_to_aurora_amount_equal_fee_non_zero() {
    let contract = TestContract::new_with_custodian_and_owner(
        "73c8931CA2aD746d97a59A7ABDDa0a9205F7ffF9",
        CONTRACT_ACC,
    )
    .await
    .unwrap();
    let proof_str = r#"{"log_index":0,"log_entry_data":[249,1,27,148,115,200,147,28,162,173,116,109,151,165,154,122,189,218,10,146,5,247,255,249,248,66,160,209,66,67,156,39,142,37,218,217,165,7,102,241,83,208,227,210,215,191,43,209,111,194,120,28,75,212,148,178,177,90,157,160,0,0,0,0,0,0,0,0,0,0,0,0,121,24,63,219,216,14,45,138,234,26,202,162,246,123,251,138,54,212,10,141,184,192,0,0,0,0,0,0,0,0,0,0,0,0,0,0,0,0,0,0,0,0,0,0,0,0,0,0,0,0,0,0,0,96,0,0,0,0,0,0,0,0,0,0,0,0,0,0,0,0,0,0,0,0,0,0,0,0,0,0,0,0,0,0,2,188,0,0,0,0,0,0,0,0,0,0,0,0,0,0,0,0,0,0,0,0,0,0,0,0,0,0,0,0,0,0,2,188,0,0,0,0,0,0,0,0,0,0,0,0,0,0,0,0,0,0,0,0,0,0,0,0,0,0,0,0,0,0,0,59,101,116,104,95,99,111,110,110,101,99,116,111,114,46,114,111,111,116,58,56,57,49,66,50,55,52,57,50,51,56,66,50,55,102,70,53,56,101,57,53,49,48,56,56,101,53,53,98,48,52,100,101,55,49,68,99,51,55,52,0,0,0,0,0],"receipt_index":0,"receipt_data":[249,2,40,1,130,121,119,185,1,0,0,0,8,0,0,0,0,0,0,0,0,0,0,0,0,0,0,128,0,0,0,0,0,0,0,0,0,0,0,0,0,0,0,0,0,0,0,0,0,0,0,0,0,0,0,0,0,0,0,0,0,0,0,0,0,0,0,0,0,0,0,0,0,0,0,0,0,0,0,0,0,0,0,0,0,0,0,0,0,0,0,0,0,0,0,0,0,0,0,0,0,0,0,0,0,0,0,0,0,0,0,0,0,0,0,0,0,0,0,0,0,0,0,0,0,0,0,0,0,0,0,0,0,0,0,0,0,0,0,0,0,0,0,0,0,0,0,0,0,0,0,0,0,0,0,0,0,32,0,0,0,0,0,0,0,0,0,0,128,0,0,0,0,0,0,0,0,0,0,0,0,0,0,0,0,0,0,0,8,0,0,0,0,0,0,8,0,0,0,0,0,0,0,0,0,0,0,0,0,128,0,0,0,0,0,0,0,0,0,0,0,0,0,0,0,0,0,0,0,0,0,0,0,128,0,0,0,0,0,0,0,0,0,0,0,0,0,0,128,0,0,0,0,0,0,0,0,0,0,0,0,0,0,0,0,0,249,1,30,249,1,27,148,115,200,147,28,162,173,116,109,151,165,154,122,189,218,10,146,5,247,255,249,248,66,160,209,66,67,156,39,142,37,218,217,165,7,102,241,83,208,227,210,215,191,43,209,111,194,120,28,75,212,148,178,177,90,157,160,0,0,0,0,0,0,0,0,0,0,0,0,121,24,63,219,216,14,45,138,234,26,202,162,246,123,251,138,54,212,10,141,184,192,0,0,0,0,0,0,0,0,0,0,0,0,0,0,0,0,0,0,0,0,0,0,0,0,0,0,0,0,0,0,0,96,0,0,0,0,0,0,0,0,0,0,0,0,0,0,0,0,0,0,0,0,0,0,0,0,0,0,0,0,0,0,2,188,0,0,0,0,0,0,0,0,0,0,0,0,0,0,0,0,0,0,0,0,0,0,0,0,0,0,0,0,0,0,2,188,0,0,0,0,0,0,0,0,0,0,0,0,0,0,0,0,0,0,0,0,0,0,0,0,0,0,0,0,0,0,0,59,101,116,104,95,99,111,110,110,101,99,116,111,114,46,114,111,111,116,58,56,57,49,66,50,55,52,57,50,51,56,66,50,55,102,70,53,56,101,57,53,49,48,56,56,101,53,53,98,48,52,100,101,55,49,68,99,51,55,52,0,0,0,0,0],"header_data":[249,2,10,160,40,73,143,87,82,108,249,199,149,251,138,16,158,32,40,191,70,185,139,157,146,47,76,134,132,2,138,15,163,195,164,23,160,4,220,65,246,216,41,193,152,14,191,243,6,120,77,198,249,10,186,90,192,38,182,89,163,180,7,115,149,220,146,135,121,148,124,28,230,160,8,239,64,193,62,78,177,68,166,204,116,240,224,174,172,126,160,140,129,164,138,92,240,141,148,58,223,100,113,117,102,163,205,129,110,47,12,254,66,40,98,179,170,247,163,117,111,198,112,160,154,8,216,215,130,120,77,117,89,130,236,187,91,119,167,212,252,114,44,157,54,25,178,246,190,125,110,255,187,224,200,236,160,40,108,11,169,34,110,94,30,9,115,148,248,253,252,64,245,150,237,108,188,197,225,88,28,139,188,249,78,249,118,101,180,185,1,0,128,32,72,128,0,0,0,0,0,0,32,1,128,2,32,0,2,130,0,0,2,51,0,0,0,1,0,0,66,16,0,10,0,144,8,12,0,1,13,32,0,0,0,72,0,0,0,0,0,64,0,0,32,2,0,0,2,0,0,0,0,32,0,0,0,0,40,0,34,1,0,0,8,0,0,8,0,0,0,46,0,2,5,0,2,0,0,8,64,1,32,0,0,0,0,16,36,96,32,8,66,2,0,128,0,1,0,8,0,2,40,64,4,0,40,2,0,2,13,32,0,0,192,176,4,76,128,4,32,128,0,10,0,0,0,0,4,64,42,136,1,0,0,0,0,0,4,160,1,0,128,136,4,0,0,66,0,1,129,0,2,0,0,16,0,0,0,0,0,0,64,0,50,64,2,0,0,0,8,0,1,8,1,160,0,42,128,0,128,16,160,0,192,0,0,2,0,96,16,144,0,32,48,64,8,128,32,0,164,16,0,32,1,1,0,16,0,0,5,2,192,0,32,128,2,16,0,8,0,18,2,0,0,16,0,0,0,0,128,0,80,0,0,128,0,32,0,0,0,0,0,16,0,1,0,16,132,91,150,244,27,131,157,118,173,131,122,18,0,131,40,221,54,132,96,175,158,25,140,115,112,105,100,101,114,49,48,1,2,9,64,160,218,157,103,144,72,1,176,23,70,255,185,190,128,163,131,210,184,249,29,138,99,94,110,182,239,251,248,20,139,58,221,102,136,127,48,25,31,42,252,69,90],"proof":[[248,145,160,242,107,136,177,199,137,149,29,37,76,252,130,24,241,231,253,164,161,49,123,187,119,248,194,41,74,148,86,89,189,140,122,160,221,253,158,175,54,102,36,195,73,91,187,167,57,197,110,107,81,39,3,67,139,234,202,103,171,85,168,245,23,151,146,101,160,240,166,241,60,58,19,14,113,70,156,230,223,214,171,111,192,135,200,157,176,100,11,127,9,6,211,142,63,158,86,97,87,128,128,128,128,128,160,247,26,205,35,167,94,67,103,248,63,247,181,235,154,151,144,26,0,253,18,81,231,65,62,46,101,62,205,117,218,221,122,128,128,128,128,128,128,128,128],[249,2,47,48,185,2,43,249,2,40,1,130,121,119,185,1,0,0,0,8,0,0,0,0,0,0,0,0,0,0,0,0,0,0,128,0,0,0,0,0,0,0,0,0,0,0,0,0,0,0,0,0,0,0,0,0,0,0,0,0,0,0,0,0,0,0,0,0,0,0,0,0,0,0,0,0,0,0,0,0,0,0,0,0,0,0,0,0,0,0,0,0,0,0,0,0,0,0,0,0,0,0,0,0,0,0,0,0,0,0,0,0,0,0,0,0,0,0,0,0,0,0,0,0,0,0,0,0,0,0,0,0,0,0,0,0,0,0,0,0,0,0,0,0,0,0,0,0,0,0,0,0,0,0,0,0,0,0,0,0,0,0,0,0,32,0,0,0,0,0,0,0,0,0,0,128,0,0,0,0,0,0,0,0,0,0,0,0,0,0,0,0,0,0,0,8,0,0,0,0,0,0,8,0,0,0,0,0,0,0,0,0,0,0,0,0,128,0,0,0,0,0,0,0,0,0,0,0,0,0,0,0,0,0,0,0,0,0,0,0,128,0,0,0,0,0,0,0,0,0,0,0,0,0,0,128,0,0,0,0,0,0,0,0,0,0,0,0,0,0,0,0,0,249,1,30,249,1,27,148,115,200,147,28,162,173,116,109,151,165,154,122,189,218,10,146,5,247,255,249,248,66,160,209,66,67,156,39,142,37,218,217,165,7,102,241,83,208,227,210,215,191,43,209,111,194,120,28,75,212,148,178,177,90,157,160,0,0,0,0,0,0,0,0,0,0,0,0,121,24,63,219,216,14,45,138,234,26,202,162,246,123,251,138,54,212,10,141,184,192,0,0,0,0,0,0,0,0,0,0,0,0,0,0,0,0,0,0,0,0,0,0,0,0,0,0,0,0,0,0,0,96,0,0,0,0,0,0,0,0,0,0,0,0,0,0,0,0,0,0,0,0,0,0,0,0,0,0,0,0,0,0,2,188,0,0,0,0,0,0,0,0,0,0,0,0,0,0,0,0,0,0,0,0,0,0,0,0,0,0,0,0,0,0,2,188,0,0,0,0,0,0,0,0,0,0,0,0,0,0,0,0,0,0,0,0,0,0,0,0,0,0,0,0,0,0,0,59,101,116,104,95,99,111,110,110,101,99,116,111,114,46,114,111,111,116,58,56,57,49,66,50,55,52,57,50,51,56,66,50,55,102,70,53,56,101,57,53,49,48,56,56,101,53,53,98,48,52,100,101,55,49,68,99,51,55,52,0,0,0,0,0]]}"#;
    let res = contract
        .deposit_with_proof(&contract.get_proof(proof_str))
        .await
        .unwrap();
    assert!(res.is_success());
    assert!(contract.call_is_used_proof(proof_str).await.unwrap(),);
}

#[tokio::test]
async fn test_ft_transfer_max_value() {
    let contract = TestContract::new().await.unwrap();
    contract.call_deposit_contract().await.unwrap();

    let transfer_amount: U128 = u128::MAX.into();
    let receiver_id: AccountId = DEPOSITED_RECIPIENT.parse().unwrap();
    let memo = Some("transfer memo".to_string());
    let res = contract
        .contract
        .ft_transfer(receiver_id, transfer_amount, memo)
        .max_gas()
        .deposit(ONE_YOCTO)
        .transact()
        .await
        .unwrap_err();
    assert!(contract.check_error_message(
        &res,
        "Smart contract panicked: The account doesn't have enough balance"
    ));
    assert_eq!(
        DEPOSITED_CONTRACT,
        contract
            .get_eth_on_near_balance(contract.contract.id())
            .await
            .unwrap()
            .0
    );
}

#[tokio::test]
async fn test_ft_transfer_empty_value() {
    let contract = TestContract::new().await.unwrap();
    contract.call_deposit_contract().await.unwrap();

    let transfer_amount = "";
    let receiver_id: AccountId = DEPOSITED_RECIPIENT.parse().unwrap();
    let memo = Some("transfer memo");
    let res = contract
        .contract
        .as_contract()
        .near_call(&"ft_transfer")
        .args_json((receiver_id, transfer_amount, memo))
        .max_gas()
        .deposit(ONE_YOCTO)
        .transact()
        .await
        .unwrap();
    assert!(format!("{res:?}").contains("cannot parse integer from empty string"));
}

#[tokio::test]
async fn test_ft_transfer_wrong_u128_json_type() {
    let contract = TestContract::new().await.unwrap();
    contract.call_deposit_contract().await.unwrap();

    let transfer_amount = 200;
    let receiver_id: AccountId = DEPOSITED_RECIPIENT.parse().unwrap();
    let memo = Some("transfer memo".to_string());
    let res = contract
        .contract
        .as_contract()
        .near_call(&"ft_transfer")
        .args_json((receiver_id, transfer_amount, memo))
        .max_gas()
        .deposit(ONE_YOCTO)
        .transact()
        .await
        .unwrap();
    assert!(format!("{res:?}").contains("invalid type: integer `200`, expected a string"));
}

#[tokio::test]
async fn test_access_rights() {
    let contract = TestContract::new().await.unwrap();
    contract.call_deposit_eth_to_near().await.unwrap();
    contract.call_deposit_contract().await.unwrap();
    let user_acc = contract.contract_account("eth_recipient").await.unwrap();

    let transfer_amount1: U128 = 50.into();
    let receiver_id = contract.register_user("test.root").await.unwrap();
    let memo = Some("transfer memo".to_string());
    let res = contract
        .contract
        .ft_transfer(user_acc.id().clone(), transfer_amount1, memo)
        .max_gas()
        .deposit(ONE_YOCTO)
        .transact()
        .await
        .unwrap();
    assert!(res.is_success());

    assert_eq!(
        DEPOSITED_AMOUNT + transfer_amount1.0,
        contract
            .get_eth_on_near_balance(user_acc.id())
            .await
            .unwrap()
            .0
    );
    assert_eq!(
        DEPOSITED_CONTRACT - transfer_amount1.0,
        contract
            .get_eth_on_near_balance(contract.contract.id())
            .await
            .unwrap()
            .0
    );
    assert_eq!(
        0,
        contract
            .get_eth_on_near_balance(&receiver_id)
            .await
            .unwrap()
            .0
    );

    let withdraw_amount = 100;
    let recipient_addr = validate_eth_address(RECIPIENT_ETH_ADDRESS);
    let res = user_acc
        .engine_withdraw(
            contract.contract.id().clone(),
            recipient_addr,
            withdraw_amount,
        )
        .max_gas()
        .deposit(ONE_YOCTO)
        .transact()
        .await
        .unwrap_err();
    assert!(contract.check_error_message(&res, "ERR_ACCESS_RIGHT"));

    assert_eq!(
        DEPOSITED_AMOUNT + transfer_amount1.0,
        contract
            .get_eth_on_near_balance(user_acc.id())
            .await
            .unwrap()
            .0
    );
    assert_eq!(
        DEPOSITED_CONTRACT - transfer_amount1.0,
        contract
            .get_eth_on_near_balance(contract.contract.id())
            .await
            .unwrap()
            .0
    );
    assert_eq!(
        0,
        contract
            .get_eth_on_near_balance(&receiver_id)
            .await
            .unwrap()
            .0
    );

    contract
        .set_and_check_access_right(user_acc.id())
        .await
        .unwrap();

    let res = contract
        .contract
        .engine_withdraw(
            contract.contract.id().clone(),
            recipient_addr,
            withdraw_amount,
        )
        .max_gas()
        .deposit(ONE_YOCTO)
        .transact()
        .await
        .unwrap();
    assert!(res.is_success());

    let data: WithdrawResult = res.into_value();
    let custodian_addr = validate_eth_address(CUSTODIAN_ADDRESS);
    assert_eq!(data.recipient_id, recipient_addr);
    assert_eq!(data.amount, withdraw_amount);
    assert_eq!(data.eth_custodian_address, custodian_addr);
}

#[tokio::test]
async fn test_storage_deposit() {
    let contract = TestContract::new().await.unwrap();
    let user_acc = contract.contract_account("eth_recipient").await.unwrap();

    let bounds = contract
        .contract
        .storage_balance_bounds()
        .await
        .transact()
        .await
        .unwrap()
        .result;

    let res = contract
        .contract
        .storage_deposit(Some(user_acc.id().clone()), None)
        .max_gas()
        .deposit(bounds.min.0)
        .transact()
        .await
        .unwrap();
    assert!(res.is_success());
    let balance = res.into_value();
    assert_eq!(balance.available.0, 0);
    assert!(balance.total.0 >= bounds.min.0);

    let balance = contract
        .contract
        .storage_balance_of(contract.contract.id().clone())
        .await
        .transact()
        .await
        .unwrap()
        .result;
    assert_eq!(balance.available.0, 0);
    assert!(balance.total.0 >= bounds.min.0);
}

#[tokio::test]
async fn test_storage_withdraw() {
    let contract = TestContract::new().await.unwrap();

    let amount: Option<U128> = Some(10.into());
    let res = contract
        .contract
        .storage_withdraw(amount)
        .max_gas()
        .deposit(ONE_YOCTO)
        .transact()
        .await;
    if let Err(err) = res {
        assert!(contract.check_error_message(
            &err,
            "The amount is greater than the available storage balance",
        ));
    }
}

#[tokio::test]
async fn test_engine_ft_transfer() {
    let contract = TestContract::new().await.unwrap();
    contract.call_deposit_eth_to_near().await.unwrap();
    let user_acc = contract.contract_account("eth_recipient").await.unwrap();

    let transfer_amount: U128 = 50.into();
    let receiver_id = contract.register_user("test.root").await.unwrap();
    let memo = Some("transfer memo".to_string());

    let res = user_acc
        .engine_ft_transfer(
            user_acc.id().clone(),
            receiver_id.clone(),
            transfer_amount,
            memo.clone(),
        )
        .max_gas()
        .deposit(ONE_YOCTO)
        .transact()
        .await
        .unwrap_err();
    assert!(contract.check_error_message(&res, "ERR_ACCESS_RIGHT"));

    assert_eq!(
        DEPOSITED_AMOUNT,
        contract
            .get_eth_on_near_balance(user_acc.id())
            .await
            .unwrap()
            .0
    );
    assert_eq!(
        0,
        contract
            .get_eth_on_near_balance(&receiver_id)
            .await
            .unwrap()
            .0
    );
    assert_eq!(contract.total_supply().await.unwrap().0, DEPOSITED_AMOUNT);

    contract
        .set_and_check_access_right(user_acc.id())
        .await
        .unwrap();

    let res = user_acc
        .engine_ft_transfer(
            user_acc.id().clone(),
            receiver_id.clone(),
            transfer_amount,
            memo,
        )
        .max_gas()
        .deposit(ONE_YOCTO)
        .transact()
        .await
        .unwrap();
    assert!(res.is_success());

    assert_eq!(
        DEPOSITED_AMOUNT - transfer_amount.0,
        contract
            .get_eth_on_near_balance(user_acc.id())
            .await
            .unwrap()
            .0
    );
    assert_eq!(
        transfer_amount.0,
        contract
            .get_eth_on_near_balance(&receiver_id)
            .await
            .unwrap()
            .0
    );
    assert_eq!(contract.total_supply().await.unwrap().0, DEPOSITED_AMOUNT);
}

#[tokio::test]
async fn test_engine_ft_transfer_call() {
    let contract = TestContract::new().await.unwrap();
    contract.call_deposit_eth_to_near().await.unwrap();
    let user_acc = contract.contract_account("eth_recipient").await.unwrap();

    let receiver_id = contract.contract.id();
    let transfer_amount: U128 = 50.into();
    let fee: u128 = 30;
    let mut msg = U256::from(fee).as_byte_slice().to_vec();
    msg.append(
        &mut validate_eth_address(RECIPIENT_ETH_ADDRESS)
            .as_bytes()
            .to_vec(),
    );
    let message = [CONTRACT_ACC, hex::encode(msg).as_str()].join(":");
    let memo: Option<String> = Some("some memo".to_string());

    let res = user_acc
        .engine_ft_transfer_call(
            user_acc.id().clone(),
            receiver_id.clone(),
            transfer_amount,
            memo.clone(),
            message.clone(),
        )
        .max_gas()
        .deposit(ONE_YOCTO)
        .transact()
        .await;
    if let Err(err) = res {
        assert!(contract.check_error_message(&err, "ERR_ACCESS_RIGHT"));
    }

    assert_eq!(
        DEPOSITED_AMOUNT,
        contract
            .get_eth_on_near_balance(user_acc.id())
            .await
            .unwrap()
            .0
    );
    assert_eq!(contract.total_supply().await.unwrap().0, DEPOSITED_AMOUNT);

    contract
        .set_and_check_access_right(user_acc.id())
        .await
        .unwrap();

    let res = user_acc
        .engine_ft_transfer_call(
            user_acc.id().clone(),
            receiver_id.clone(),
            transfer_amount,
            memo,
            message,
        )
        .max_gas()
        .deposit(ONE_YOCTO)
        .transact()
        .await
        .unwrap();
    assert!(res.is_success());

    assert_eq!(
        transfer_amount.0,
        contract
            .get_eth_on_near_balance(contract.contract.id())
            .await
            .unwrap()
            .0
    );
    assert_eq!(
        DEPOSITED_AMOUNT - transfer_amount.0,
        contract
            .get_eth_on_near_balance(user_acc.id())
            .await
            .unwrap()
            .0
    );
    assert_eq!(contract.total_supply().await.unwrap().0, DEPOSITED_AMOUNT);
}

#[tokio::test]
async fn test_engine_storage_deposit() {
    let contract = TestContract::new().await.unwrap();
    let user_acc = contract.contract_account("eth_recipient").await.unwrap();

    let bounds = contract
        .contract
        .storage_balance_bounds()
        .await
        .transact()
        .await
        .unwrap()
        .result;

    let res = user_acc
        .engine_storage_deposit(user_acc.id().clone(), Some(user_acc.id().clone()), None)
        .max_gas()
        .deposit(bounds.min.0)
        .transact()
        .await;
    if let Err(err) = res {
        assert!(contract.check_error_message(&err, "ERR_ACCESS_RIGHT"));
    }

    contract
        .set_and_check_access_right(user_acc.id())
        .await
        .unwrap();

    let res = contract
        .contract
        .engine_storage_deposit(user_acc.id().clone(), Some(user_acc.id().clone()), None)
        .max_gas()
        .deposit(bounds.min.0)
        .transact()
        .await
        .unwrap();
    assert!(res.is_success());
    let balance = res.into_value();
    assert_eq!(balance.available.0, 0);
    assert!(balance.total.0 >= bounds.min.0);

    let balance = contract
        .contract
        .storage_balance_of(contract.contract.id().clone())
        .await
        .transact()
        .await
        .unwrap()
        .result;
    assert_eq!(balance.available.0, 0);
    assert!(balance.total.0 >= bounds.min.0);
}

#[tokio::test]
async fn test_engine_storage_withdraw() {
    let contract = TestContract::new().await.unwrap();
    let user_acc = contract.contract_account("eth_recipient").await.unwrap();

    let bounds = contract
        .contract
        .storage_balance_bounds()
        .await
        .transact()
        .await
        .unwrap()
        .result;

    let amount: U128 = 10.into();
    let res = user_acc
        .engine_storage_withdraw(user_acc.id().clone(), Some(amount))
        .max_gas()
        .deposit(ONE_YOCTO)
        .transact()
        .await;
    if let Err(err) = res {
        assert!(contract.check_error_message(&err, "ERR_ACCESS_RIGHT"));
    }

    contract
        .set_and_check_access_right(user_acc.id())
        .await
        .unwrap();

    let res = contract
        .contract
        .engine_storage_deposit(user_acc.id().clone(), Some(user_acc.id().clone()), None)
        .max_gas()
        .deposit(bounds.min.0)
        .transact()
        .await
        .unwrap();
    assert!(res.is_success());

    let amount: U128 = 1.into();
    let res = user_acc
        .engine_storage_withdraw(user_acc.id().clone(), Some(amount))
        .max_gas()
        .deposit(ONE_YOCTO)
        .transact()
        .await;
    if let Err(err) = res {
        assert!(contract.check_error_message(
            &err,
            "The amount is greater than the available storage balance",
        ));
    }
}

#[tokio::test]
async fn test_engine_storage_unregister() {
    let contract = TestContract::new().await.unwrap();
    let user_acc = contract.contract_account("eth_recipient").await.unwrap();

    let bounds = contract
        .contract
        .storage_balance_bounds()
        .await
        .transact()
        .await
        .unwrap()
        .result;

    let res = user_acc
        .engine_storage_unregister(user_acc.id().clone(), None)
        .max_gas()
        .deposit(ONE_YOCTO)
        .transact()
        .await
        .unwrap_err();
    assert!(contract.check_error_message(&res, "ERR_ACCESS_RIGHT"));

    contract
        .set_and_check_access_right(user_acc.id())
        .await
        .unwrap();

    let res = contract
        .contract
        .engine_storage_deposit(user_acc.id().clone(), Some(user_acc.id().clone()), None)
        .max_gas()
        .deposit(bounds.min.0)
        .transact()
        .await
        .unwrap();
    assert!(res.is_success());

    let amount: U128 = 1.into();
    let res = user_acc
        .engine_storage_withdraw(user_acc.id().clone(), Some(amount))
        .max_gas()
        .deposit(ONE_YOCTO)
        .transact()
        .await;
    if let Err(err) = res {
        assert!(contract.check_error_message(
            &err,
            "The amount is greater than the available storage balance",
        ));
    }

    let res = user_acc
        .engine_storage_unregister(user_acc.id().clone(), None)
        .max_gas()
        .deposit(ONE_YOCTO)
        .transact()
        .await
        .unwrap();
    assert!(res.is_success());

    let res = user_acc
        .engine_storage_withdraw(user_acc.id().clone(), Some(amount))
        .max_gas()
        .deposit(ONE_YOCTO)
        .transact()
        .await;
    if let Err(err) = res {
        assert!(
            contract.check_error_message(&err, "The account eth_recipient.root is not registered")
        );
    }
}

#[tokio::test]
async fn test_manage_engine_accounts() {
    let contract = TestContract::new().await.unwrap();
    contract
        .set_and_check_access_right(contract.contract.id())
        .await
        .unwrap();

    let acc1 = "acc1.root".parse().unwrap();
    let acc2 = "acc2.root".parse().unwrap();
    contract.set_engine_account(&acc1).await.unwrap();
    contract.set_engine_account(&acc2).await.unwrap();
    let is_exist = contract
        .contract
        .call("is_engine_account_exist")
        .args_json((&acc1,))
        .view()
        .await
        .unwrap()
        .json::<bool>()
        .unwrap();
    assert!(is_exist);
    let is_exist = contract
        .contract
<<<<<<< HEAD
        .call("is_engine_account_exist")
        .args_json((&acc2,))
        .view()
        .await
        .unwrap()
        .json::<bool>()
        .unwrap();
    assert!(is_exist);
=======
        .get_engine_accounts()
        .await
        .transact()
        .await
        .unwrap()
        .result;
    assert_eq!(res.len(), 2);
    assert!(res.contains(&acc1));
    assert!(res.contains(&acc2));
>>>>>>> 0f41bfed

    let res = contract
        .contract
        .remove_engine_account(acc1.clone())
        .max_gas()
        .transact()
        .await
        .unwrap();
    assert!(res.is_success());
    let is_exist = contract
        .contract
<<<<<<< HEAD
        .call("is_engine_account_exist")
        .args_json((&acc1,))
        .view()
        .await
        .unwrap()
        .json::<bool>()
        .unwrap();
    assert!(!is_exist);
=======
        .get_engine_accounts()
        .await
        .transact()
        .await
        .unwrap()
        .result;
    assert_eq!(res.len(), 1);
    assert!(!res.contains(&acc1));
    assert!(res.contains(&acc2));
>>>>>>> 0f41bfed
}

#[tokio::test]
async fn test_ft_transfer_call_insufficient_sender_balance() {
    let contract = TestContract::new().await.unwrap();
    contract.call_deposit_eth_to_near().await.unwrap();

    let recipient_id = DEPOSITED_RECIPIENT.parse().unwrap();
    let balance = contract
        .get_eth_on_near_balance(&recipient_id)
        .await
        .unwrap();
    assert_eq!(balance.0, DEPOSITED_AMOUNT);

    let balance = contract
        .get_eth_on_near_balance(contract.contract.id())
        .await
        .unwrap();
    assert_eq!(balance.0, 0);

    let fee: u128 = 0;
    let mut msg = U256::from(fee).as_byte_slice().to_vec();
    msg.append(
        &mut validate_eth_address(RECIPIENT_ETH_ADDRESS)
            .as_bytes()
            .to_vec(),
    );
    let message = [CONTRACT_ACC, hex::encode(msg).as_str()].join(":");
    let memo: Option<String> = Some("some memp".to_string());

    let transfer_amount: U128 = 1.into();
    let res = contract
        .contract
        .ft_transfer_call(
            contract.contract.id().clone(),
            transfer_amount,
            memo.clone(),
            message.clone(),
        )
        .max_gas()
        .deposit(ONE_YOCTO)
        .transact()
        .await;
    if let Err(err) = res {
        assert!(contract.check_error_message(&err, "Insufficient sender balance"));
    }
    let balance = contract
        .get_eth_on_near_balance(contract.contract.id())
        .await
        .unwrap();
    assert_eq!(balance.0, 0);

    let transfer_amount: U128 = 0.into();
    let res = contract
        .contract
        .ft_transfer_call(
            contract.contract.id().clone(),
            transfer_amount,
            memo,
            message,
        )
        .max_gas()
        .deposit(ONE_YOCTO)
        .transact()
        .await;
    if let Err(err) = res {
        assert!(
            contract.check_error_message(&err, "The amount should be a positive non zero number")
        );
    }
    let balance = contract
        .get_eth_on_near_balance(contract.contract.id())
        .await
        .unwrap();
    assert_eq!(balance.0, 0);
}<|MERGE_RESOLUTION|>--- conflicted
+++ resolved
@@ -11,13 +11,6 @@
 use byte_slice_cast::AsByteSlice;
 use near_sdk::{json_types::U128, ONE_YOCTO};
 use workspaces::AccountId;
-// use aurora_engine_types::{
-//     types::{Address, Fee, NEP141Wei},
-//     H256, U256,
-// };
-// use byte_slice_cast::AsByteSlice;
-// use near_contract_standards::storage_management::{StorageBalance, StorageBalanceBounds};
-// use workspaces::AccountId;
 
 #[tokio::test]
 async fn test_ft_transfer() {
@@ -452,26 +445,14 @@
 
     contract.set_engine_account(receiver_id).await.unwrap();
 
-    let res = contract
-        .contract
-<<<<<<< HEAD
-        .call("is_engine_account_exist")
-        .args_json((&receiver_id,))
-        .view()
-        .await
-        .unwrap()
-        .json::<bool>()
-        .unwrap();
-    assert!(res);
-=======
-        .get_engine_accounts()
-        .await
-        .transact()
-        .await
-        .unwrap()
-        .result;
-    assert!(res.contains(receiver_id));
->>>>>>> 0f41bfed
+    let is_exist = contract
+        .contract
+        .is_engine_account_exist(receiver_id)
+        .await
+        .transact()
+        .await
+        .unwrap();
+    assert!(is_exist.result);
 
     // Send to engine contract with wrong message should failed
     let res = user_acc
@@ -504,7 +485,7 @@
 
     let user_acc = contract.contract_account("eth_recipient").await.unwrap();
     let res = user_acc
-        .set_engine_account(contract.contract.id().clone())
+        .set_engine_account(contract.contract.id())
         .max_gas()
         .transact()
         .await
@@ -517,7 +498,7 @@
         .unwrap();
 
     let res = user_acc
-        .set_engine_account(contract.contract.id().clone())
+        .set_engine_account(contract.contract.id())
         .max_gas()
         .transact()
         .await
@@ -526,24 +507,12 @@
 
     let is_exist = contract
         .contract
-<<<<<<< HEAD
-        .call("is_engine_account_exist")
-        .args_json((contract.contract.id(),))
-        .view()
-        .await
-        .unwrap()
-        .json::<bool>()
-        .unwrap();
-    assert!(is_exist);
-=======
-        .get_engine_accounts()
-        .await
-        .transact()
-        .await
-        .unwrap()
-        .result;
-    assert!(res.contains(contract.contract.id()));
->>>>>>> 0f41bfed
+        .is_engine_account_exist(contract.contract.id())
+        .await
+        .transact()
+        .await
+        .unwrap();
+    assert!(is_exist.result);
 }
 
 #[tokio::test]
@@ -1801,40 +1770,24 @@
     contract.set_engine_account(&acc2).await.unwrap();
     let is_exist = contract
         .contract
-        .call("is_engine_account_exist")
-        .args_json((&acc1,))
-        .view()
-        .await
-        .unwrap()
-        .json::<bool>()
-        .unwrap();
-    assert!(is_exist);
+        .is_engine_account_exist(&acc1)
+        .await
+        .transact()
+        .await
+        .unwrap();
+    assert!(is_exist.result);
     let is_exist = contract
         .contract
-<<<<<<< HEAD
-        .call("is_engine_account_exist")
-        .args_json((&acc2,))
-        .view()
-        .await
-        .unwrap()
-        .json::<bool>()
-        .unwrap();
-    assert!(is_exist);
-=======
-        .get_engine_accounts()
-        .await
-        .transact()
-        .await
-        .unwrap()
-        .result;
-    assert_eq!(res.len(), 2);
-    assert!(res.contains(&acc1));
-    assert!(res.contains(&acc2));
->>>>>>> 0f41bfed
-
-    let res = contract
-        .contract
-        .remove_engine_account(acc1.clone())
+        .is_engine_account_exist(&acc2)
+        .await
+        .transact()
+        .await
+        .unwrap();
+    assert!(is_exist.result);
+
+    let res = contract
+        .contract
+        .remove_engine_account(&acc1)
         .max_gas()
         .transact()
         .await
@@ -1842,26 +1795,12 @@
     assert!(res.is_success());
     let is_exist = contract
         .contract
-<<<<<<< HEAD
-        .call("is_engine_account_exist")
-        .args_json((&acc1,))
-        .view()
-        .await
-        .unwrap()
-        .json::<bool>()
-        .unwrap();
-    assert!(!is_exist);
-=======
-        .get_engine_accounts()
-        .await
-        .transact()
-        .await
-        .unwrap()
-        .result;
-    assert_eq!(res.len(), 1);
-    assert!(!res.contains(&acc1));
-    assert!(res.contains(&acc2));
->>>>>>> 0f41bfed
+        .is_engine_account_exist(&acc1)
+        .await
+        .transact()
+        .await
+        .unwrap();
+    assert!(!is_exist.result);
 }
 
 #[tokio::test]
