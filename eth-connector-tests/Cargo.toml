[package]
name = "aurora-eth-connector-tests"
version = "0.2.0"
authors = ["Aurora Labs <hello@aurora.dev>", "Evgeny Ukhanov <evgeny@aurora.dev>"]
edition = "2021"
description = ""
documentation = ""
readme = true
homepage = "https://github.com/aurora-is-near/aurora-engine"
repository = "https://github.com/aurora-is-near/aurora-engine"
license = "CC0 1.0"
publish = false
autobenches = false

[dev-dependencies]
aurora-eth-connector = { path = "../eth-connector" }
aurora-engine-types = { git = "https://github.com/aurora-is-near/aurora-engine.git", branch = "develop", default-features = false, features = ["impl-serde"] }
anyhow = "1.0"
near-sdk = "4.0"
near-units = "0.2"
near-contract-standards = "4.1"
tokio = { version = "1.14", features = ["full"] }
workspaces = { git = "https://github.com/near/workspaces-rs", branch = "debug/sandbox-init" }
byte-slice-cast = "1.2"
hex = "0.4.3"
ethabi = "17.1"
rlp = { version = "0.5.0", default-features = false }
aurora-engine-migration-tool = { git = "https://github.com/aurora-is-near/aurora-engine-migration-tool.git" }

<<<<<<< HEAD
[features]
mainnet-test = []
testnet-test = []
=======
[features]
>>>>>>> 1092914e
<|MERGE_RESOLUTION|>--- conflicted
+++ resolved
@@ -27,10 +27,4 @@
 rlp = { version = "0.5.0", default-features = false }
 aurora-engine-migration-tool = { git = "https://github.com/aurora-is-near/aurora-engine-migration-tool.git" }
 
-<<<<<<< HEAD
-[features]
-mainnet-test = []
-testnet-test = []
-=======
-[features]
->>>>>>> 1092914e
+[features]